--- conflicted
+++ resolved
@@ -1,16 +1,8 @@
-<<<<<<< HEAD
-#                      open-vm-tools 12.4.5 Release Notes
-
-Updated on: 27 June 2024
-
-open-vm-tools | 27 JUNE 2024 | Build 23787635
-=======
 #                      open-vm-tools 12.5.0 Release Notes
 
 Updated on: 8 October 2024
 
 open-vm-tools | 8 OCTOBER 2024 | Build 24276846
->>>>>>> f2ca37ef
 
 Check back for additions and updates to these release notes.
 
@@ -21,10 +13,6 @@
 * [What's New](#whatsnew) 
 * [Internationalization](#i18n) 
 * [Product Support Notice](#suppnote)
-<<<<<<< HEAD
-* [End of Feature Support Notice](#endsupport)
-=======
->>>>>>> f2ca37ef
 * [Guest Operating System Customization Support](#guestop) 
 * [Interoperability Matrix](#interop) 
 * [Resolved Issues](#resolvedissues) 
@@ -35,15 +23,6 @@
 
 *   Please see the [Resolved Issues](#resolvedissues) and [Known Issues](#knownissues) sections below.
 
-<<<<<<< HEAD
-*   A complete list of the granular changes in the open-vm-tools 12.4.5 release is available at:
-
-    [open-vm-tools ChangeLog](https://github.com/vmware/open-vm-tools/blob/stable-12.4.5/open-vm-tools/ChangeLog)
-
-## <a id="i18n" name="i18n"></a>Internationalization
-
-open-vm-tools 12.4.5 is available in the following languages:
-=======
 *   A complete list of the granular changes in the open-vm-tools 12.5.0 release is available at:
 
     [open-vm-tools ChangeLog](https://github.com/vmware/open-vm-tools/blob/stable-12.5.0/open-vm-tools/ChangeLog)
@@ -51,7 +30,6 @@
 ## <a id="i18n" name="i18n"></a>Internationalization
 
 open-vm-tools 12.5.0 is available in the following languages:
->>>>>>> f2ca37ef
 
 * English
 * French
@@ -82,68 +60,22 @@
   * Users who have been using the deprecated languages will no longer receive updates or support in these languages.
   * All user interfaces, message catalogs, help documentation, and customer support will be available only in English or in the three supported languages mentioned above.
 
-<<<<<<< HEAD
-## <a id="endsupport" name="endsupport"></a>End of Feature Support Notice
-
-*   **Discontinued: Using "xml-security-c" and "xerces-c" to build the VMware Guest Authentication Service (VGAuth)**
-
-    Starting with open-vm-tools 12.4.0, and going forward, the VGAuth service build will require the "xmlsec1" and "libxml2" development and runtime packages.  If still using the "xml-security-c" and "xerces-c" open source projects to build open-vm-tools, you must make the change now.  The open-vm-tools 12.3.x series will be the last version that can use "xml-security-c" and "xerces-c".
-
-=======
->>>>>>> f2ca37ef
 ## <a id="guestop" name="guestop"></a>Guest Operating System Customization Support
 
 The [Guest OS Customization Support Matrix](http://partnerweb.vmware.com/programs/guestOS/guest-os-customization-matrix.pdf) provides details about the guest operating systems supported for customization.
 
-<<<<<<< HEAD
-=======
 
->>>>>>> f2ca37ef
 ## <a id="interop" name="interop"></a>Interoperability Matrix
 
 The [VMware Product Interoperability Matrix](http://partnerweb.vmware.com/comp_guide2/sim/interop_matrix.php) provides details about the compatibility of current and earlier versions of VMware Products. 
 
 ## <a id="resolvedissues" name ="resolvedissues"></a> Resolved Issues
 
-<<<<<<< HEAD
-*   **A number of issues flagged by Coverity and ShellCheck have been addressed.**
-
-    The changes include code fixes and Coverity escapes for reported false positives.
-    See the details in the [open-vm-tools ChangeLog](https://github.com/vmware/open-vm-tools/blob/stable-12.4.5/open-vm-tools/ChangeLog)  for specific fix or false positive escape.
-
-*   **Nested logging from RPCChannel error may hang the vmtoolsd process.**
-
-    This issue has been fixed in this release.
-
-*   **vmtoolsd child processes invoke parent's atexit handler.****
-
-    Fixed in this release by terminating child processes with _exit().
-
-*   **Mutexes in lib/libvmtools/vmtoolsLog.c and glib could have been locked at fork time.  The vmtoolsLog.c Debug(), Warning() and Panic() functions are not safe for child processes.**
-
-    Fixed in this release by directing child processes' logging to stdout.
-
-*   **Permission on the vmware-network.log file incorrectly defaults to (0644).**
-
-    Fixed in this release.  The correct default is set to (0600).
-
-*   **The NetworkManager calls in the Linux "network" script have been updated.**
-
-    Defaults to using the "Sleep" method over the "Enabled" method used to
-    work around a bug in NetworkManager version 0.9.0.
-
-    Resolves:
-     * [Pull request #699](https://github.com/vmware/open-vm-tools/pull/699)
-     * [Issue #426](https://github.com/vmware/open-vm-tools/issues/426)
-
-*   **Unused header files have been dropped from the current open-vm-tools source.**
-=======
 *   **The following github.com/vmware/open-vm-tools pull request has been addressed.**
 
     * Revise settings for vmware-user.desktop
 
       [Pull request #668](https://github.com/vmware/open-vm-tools/pull/668)
->>>>>>> f2ca37ef
 
 *   **Accomodate newer releases of libxml2 and xmlsec1.**
 
@@ -151,10 +83,6 @@
 
 ## <a id="knownissues" name="knownissues"></a>Known Issues
 
-<<<<<<< HEAD
-
-=======
->>>>>>> f2ca37ef
 *   **Shared Folders mount is unavailable on Linux VM.**
 
     If the **Shared Folders** feature is enabled on a Linux VM while it is powered off, the shared folders mount is not available on restart.
