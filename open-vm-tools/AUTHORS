The VMware Guest Components Team

Contributors to open-vm-tools:

Steve Wills     Correct __IS_FREEBSD__ macro in vm_basic_defs.h (clang)
                - https://github.com/vmware/open-vm-tools/pull/136

Bernd Zeimetz   Fix gcc6 build issues in linuxDeployment.c file.
                - https://github.com/vmware/open-vm-tools/pull/107

Josh Paetzel    Add support for 64-bit inodes in FreeBSD 12
                - https://github.com/vmware/open-vm-tools/pull/190

Sebastian Parschauer    Add support to properly report SLES12-SAP
                - https://github.com/vmware/open-vm-tools/pull/123

Andrew Stormont Fix finding C++ compiler for cross-compiling
                - https://github.com/vmware/open-vm-tools/pull/206

Josh Paetzel    Fix compilation error in clang 6.0
                - https://github.com/vmware/open-vm-tools/pull/221

Mike Latimer    Restrict udev rules to disk devices only
                - https://github.com/vmware/open-vm-tools/pull/216

Thomas Mueller  Ignore ENXIO errors with SyncDriver
                - https://github.com/vmware/open-vm-tools/pull/218

Germán M. Bravo FreeBSD: Improper use of sysconf() for getpwent buffer size
                leads to vmtoolsd crash.
                - https://github.com/vmware/open-vm-tools/pull/238

Ed Schouten     Use standard SYSCTL_ADD_OID() macro to access the
                sysctl_add_oid() function across supported FreeBSD releases.
                - https://github.com/vmware/open-vm-tools/pull/125

Steve Wills     Fix vmmemctl.ko driver build for supported FreeBSD releases.
                - https://github.com/vmware/open-vm-tools/pull/140

John Eismeier   Propose fix some spelling.
                - https://github.com/vmware/open-vm-tools/pull/264

Josh Paetzel    Additional changes to vmmemctl.ko for FreeBSD 12.0 API changes.
                - https://github.com/vmware/open-vm-tools/pull/286

[Code]Ai        Highlighted a potential NULL pointer dereference and four
                pieces of dead code.
                - https://github.com/vmware/open-vm-tools/pull/247

Haruki Tsurumoto        Fix Asianux identification
                - https://github.com/vmware/open-vm-tools/pull/325

MilhouseVH      stop systemd-243 udev complaints
                - https://github.com/vmware/open-vm-tools/pull/371

Josh Paetzel    Changes to vmmemctl.ko and vmblock.ko for FreeBSD 13.0 API changes.
                - https://github.com/vmware/open-vm-tools/pull/398

Josh Paetzel    FreeBSD has removed some vnops flags that have never been used.
                - https://github.com/vmware/open-vm-tools/pull/403

Alexey Shabalin Add recognition of ALT Linux distributions
                - https://github.com/vmware/open-vm-tools/pull/431

Thom Leggett    Propagate new gdk-pixbuf-xlib include location
                - https://github.com/vmware/open-vm-tools/pull/438

Alexey Shabalin Adding vmtools library dependency to deploypkg library.
                - https://github.com/vmware/open-vm-tools/pull/432

Christian Ehrhardt   Build: fix propagation of libtirpc flags
<<<<<<< HEAD
                - https://github.com/vmware/open-vm-tools/pull/469
=======
                - https://github.com/vmware/open-vm-tools/pull/469

Vincent Milum Jr  Adding FreeBSD on ARM64 support to open-vm-tools.
                - https://github.com/vmware/open-vm-tools/pull/474

Miroslav Rezanina   Fix issues using GCC 11 with gtk >= 3.20 and glib >=2.66.3
                - https://github.com/vmware/open-vm-tools/pull/505
>>>>>>> 472d7c69
<|MERGE_RESOLUTION|>--- conflicted
+++ resolved
@@ -69,14 +69,10 @@
                 - https://github.com/vmware/open-vm-tools/pull/432
 
 Christian Ehrhardt   Build: fix propagation of libtirpc flags
-<<<<<<< HEAD
-                - https://github.com/vmware/open-vm-tools/pull/469
-=======
                 - https://github.com/vmware/open-vm-tools/pull/469
 
 Vincent Milum Jr  Adding FreeBSD on ARM64 support to open-vm-tools.
                 - https://github.com/vmware/open-vm-tools/pull/474
 
 Miroslav Rezanina   Fix issues using GCC 11 with gtk >= 3.20 and glib >=2.66.3
-                - https://github.com/vmware/open-vm-tools/pull/505
->>>>>>> 472d7c69
+                - https://github.com/vmware/open-vm-tools/pull/505