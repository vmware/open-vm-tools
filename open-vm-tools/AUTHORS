The VMware Guest Components Team

Contributors to open-vm-tools:

Steve Wills     Correct __IS_FREEBSD__ macro in vm_basic_defs.h (clang)
                - https://github.com/vmware/open-vm-tools/pull/136

Bernd Zeimetz   Fix gcc6 build issues in linuxDeployment.c file.
                - https://github.com/vmware/open-vm-tools/pull/107

Josh Paetzel    Add support for 64-bit inodes in FreeBSD 12
                - https://github.com/vmware/open-vm-tools/pull/190

Sebastian Parschauer    Add support to properly report SLES12-SAP
                - https://github.com/vmware/open-vm-tools/pull/123

Andrew Stormont Fix finding C++ compiler for cross-compiling
                - https://github.com/vmware/open-vm-tools/pull/206

Josh Paetzel    Fix compilation error in clang 6.0
                - https://github.com/vmware/open-vm-tools/pull/221

Mike Latimer    Restrict udev rules to disk devices only
                - https://github.com/vmware/open-vm-tools/pull/216

Thomas Mueller  Ignore ENXIO errors with SyncDriver
                - https://github.com/vmware/open-vm-tools/pull/218

Germán M. Bravo FreeBSD: Improper use of sysconf() for getpwent buffer size
                leads to vmtoolsd crash.
                - https://github.com/vmware/open-vm-tools/pull/238

Ed Schouten     Use standard SYSCTL_ADD_OID() macro to access the
                sysctl_add_oid() function across supported FreeBSD releases.
                - https://github.com/vmware/open-vm-tools/pull/125

Steve Wills     Fix vmmemctl.ko driver build for supported FreeBSD releases.
                - https://github.com/vmware/open-vm-tools/pull/140

John Eismeier   Propose fix some spelling.
                - https://github.com/vmware/open-vm-tools/pull/264

Josh Paetzel    Additional changes to vmmemctl.ko for FreeBSD 12.0 API changes.
                - https://github.com/vmware/open-vm-tools/pull/286

[Code]Ai        Highlighted a potential NULL pointer dereference and four
                pieces of dead code.
                - https://github.com/vmware/open-vm-tools/pull/247

Haruki Tsurumoto        Fix Asianux identification
                - https://github.com/vmware/open-vm-tools/pull/325

MilhouseVH      stop systemd-243 udev complaints
                - https://github.com/vmware/open-vm-tools/pull/371

Josh Paetzel    Changes to vmmemctl.ko and vmblock.ko for FreeBSD 13.0 API changes.
                - https://github.com/vmware/open-vm-tools/pull/398

Josh Paetzel    FreeBSD has removed some vnops flags that have never been used.
                - https://github.com/vmware/open-vm-tools/pull/403

Alexey Shabalin Add recognition of ALT Linux distributions
                - https://github.com/vmware/open-vm-tools/pull/431

Thom Leggett    Propagate new gdk-pixbuf-xlib include location
                - https://github.com/vmware/open-vm-tools/pull/438

Alexey Shabalin Adding vmtools library dependency to deploypkg library.
                - https://github.com/vmware/open-vm-tools/pull/432

Christian Ehrhardt   Build: fix propagation of libtirpc flags
                - https://github.com/vmware/open-vm-tools/pull/469

Vincent Milum Jr  Adding FreeBSD on ARM64 support to open-vm-tools.
                - https://github.com/vmware/open-vm-tools/pull/474

Miroslav Rezanina   Fix issues using GCC 11 with gtk >= 3.20 and glib >=2.66.3
                - https://github.com/vmware/open-vm-tools/pull/505

Marco Trevisan  Update open-vm-tools to build with either Fuse 3 or Fuse 2
                - https://github.com/vmware/open-vm-tools/pull/544

Bartosz Brachaczek Make HgfsConvertFromNtTimeNsec aware of 64-bit time_t on i386
                - https://github.com/vmware/open-vm-tools/pull/387

Bernd Zeimetz   Fix building containerinfo plugin on i386
                - https://github.com/vmware/open-vm-tools/pull/588

Dirk Mueller    Detect the proto files for containerd grpc client on SUSE like systems
                - https://github.com/vmware/open-vm-tools/pull/626

Jan Engelhardt  Fix build problems with grpc (at least) 1.54
                - https://github.com/vmware/open-vm-tools/pull/664

Yun Zheng Hu    Power Ops: Attempt to execute file path only
                - https://github.com/vmware/open-vm-tools/pull/689

Joseph Allen    Updated NetworkManager calls in suspend/resume scripts
<<<<<<< HEAD
                https://github.com/vmware/open-vm-tools/pull/699
=======
                - https://github.com/vmware/open-vm-tools/pull/699

Brennan Kinney  Revise settings for vmware-user.desktop
                - https://github.com/vmware/open-vm-tools/pull/668
>>>>>>> f2ca37ef
<|MERGE_RESOLUTION|>--- conflicted
+++ resolved
@@ -96,11 +96,7 @@
                 - https://github.com/vmware/open-vm-tools/pull/689
 
 Joseph Allen    Updated NetworkManager calls in suspend/resume scripts
-<<<<<<< HEAD
-                https://github.com/vmware/open-vm-tools/pull/699
-=======
                 - https://github.com/vmware/open-vm-tools/pull/699
 
 Brennan Kinney  Revise settings for vmware-user.desktop
                 - https://github.com/vmware/open-vm-tools/pull/668
->>>>>>> f2ca37ef
