--- conflicted
+++ resolved
@@ -1,9 +1,5 @@
 /*********************************************************
-<<<<<<< HEAD
- * Copyright (c) 1998-2024 Broadcom. All Rights Reserved.
-=======
  * Copyright (c) 1998-2024 Broadcom. All rights reserved.
->>>>>>> f2ca37ef
  * The term "Broadcom" refers to Broadcom Inc. and/or its subsidiaries.
  *
  * This program is free software; you can redistribute it and/or modify it
