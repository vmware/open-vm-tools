/*********************************************************
<<<<<<< HEAD
 * Copyright (C) 1998-2016 VMware, Inc. All rights reserved.
=======
 * Copyright (C) 1998-2017 VMware, Inc. All rights reserved.
>>>>>>> a9668e03
 *
 * This program is free software; you can redistribute it and/or modify it
 * under the terms of the GNU Lesser General Public License as published
 * by the Free Software Foundation version 2.1 and no later version.
 *
 * This program is distributed in the hope that it will be useful, but
 * WITHOUT ANY WARRANTY; without even the implied warranty of MERCHANTABILITY
 * or FITNESS FOR A PARTICULAR PURPOSE.  See the Lesser GNU General Public
 * License for more details.
 *
 * You should have received a copy of the GNU Lesser General Public License
 * along with this program; if not, write to the Free Software Foundation, Inc.,
 * 51 Franklin St, Fifth Floor, Boston, MA  02110-1301 USA.
 *
 *********************************************************/

#ifndef _LOGLEVEL_USER_H_
#define _LOGLEVEL_USER_H_

#define INCLUDE_ALLOW_MODULE
#define INCLUDE_ALLOW_USERLEVEL
#include "includeCheck.h"

#define LOGLEVEL_EXTENSION user
#include "loglevel_defs.h"

#define LOGLEVEL_USER(LOGLEVEL_VAR) \
   /* user/main*/ \
   /* main has to be first. */ \
   LOGLEVEL_VAR(main), \
   LOGLEVEL_VAR(aio), \
   LOGLEVEL_VAR(passthrough), \
   LOGLEVEL_VAR(tools), \
   LOGLEVEL_VAR(license), \
   LOGLEVEL_VAR(vui), \
   LOGLEVEL_VAR(stats), \
   LOGLEVEL_VAR(cpucount), \
   LOGLEVEL_VAR(ovhdmem), \
   LOGLEVEL_VAR(vigor), \
   \
   /* user/io */ \
   LOGLEVEL_VAR(disk), \
   LOGLEVEL_VAR(keyboard), \
   LOGLEVEL_VAR(vmmouse), \
   LOGLEVEL_VAR(timer), \
   LOGLEVEL_VAR(vga), \
   LOGLEVEL_VAR(svga), \
   LOGLEVEL_VAR(svga_rect), \
   LOGLEVEL_VAR(enableDetTimer), \
   LOGLEVEL_VAR(dma), \
   LOGLEVEL_VAR(floppy), \
   LOGLEVEL_VAR(cmos), \
   LOGLEVEL_VAR(vlance), \
   LOGLEVEL_VAR(e1000), \
   LOGLEVEL_VAR(serial), \
   LOGLEVEL_VAR(parallel), \
   LOGLEVEL_VAR(chipset), \
   LOGLEVEL_VAR(smram), \
   LOGLEVEL_VAR(txt), \
   LOGLEVEL_VAR(sgx), \
   LOGLEVEL_VAR(smc), \
   LOGLEVEL_VAR(ich7m), \
   LOGLEVEL_VAR(hpet), \
   LOGLEVEL_VAR(extcfgdevice), \
   LOGLEVEL_VAR(flashram), \
   LOGLEVEL_VAR(efinv), \
   LOGLEVEL_VAR(pvnvram), \
   LOGLEVEL_VAR(pci), \
   LOGLEVEL_VAR(pci_vide), \
   LOGLEVEL_VAR(pci_uhci), \
   LOGLEVEL_VAR(uhci), \
   LOGLEVEL_VAR(pci_ehci), \
   LOGLEVEL_VAR(ehci), \
   LOGLEVEL_VAR(pci_xhci), \
   LOGLEVEL_VAR(usb_xhci), \
   LOGLEVEL_VAR(usb), \
   LOGLEVEL_VAR(vusbaudio), \
   LOGLEVEL_VAR(vusbccid), \
   LOGLEVEL_VAR(vusbhid), \
   LOGLEVEL_VAR(vusbkeyboard), \
   LOGLEVEL_VAR(vusbmouse), \
   LOGLEVEL_VAR(vusbtablet), \
   LOGLEVEL_VAR(vusbvideo),\
   LOGLEVEL_VAR(vusbrng),\
   LOGLEVEL_VAR(hidQueue), \
   LOGLEVEL_VAR(pci_vlance), \
   LOGLEVEL_VAR(pci_svga), \
   LOGLEVEL_VAR(pci_e1000), \
   LOGLEVEL_VAR(pci_hyper), \
   LOGLEVEL_VAR(pcibridge), \
   LOGLEVEL_VAR(vide), \
   LOGLEVEL_VAR(atapiCdrom), \
   LOGLEVEL_VAR(hostonly), \
   LOGLEVEL_VAR(oprom), \
   LOGLEVEL_VAR(http), \
   LOGLEVEL_VAR(vmci), \
   LOGLEVEL_VAR(pci_vmci), \
   LOGLEVEL_VAR(vmxnet3), \
   LOGLEVEL_VAR(pci_vmxnet3), \
   LOGLEVEL_VAR(vcpuhotplug), \
   LOGLEVEL_VAR(vcpuNUMA), \
   LOGLEVEL_VAR(heci), \
   LOGLEVEL_VAR(pciplugin), \
   LOGLEVEL_VAR(vsock), \
   LOGLEVEL_VAR(vrdma), \
   LOGLEVEL_VAR(nvdimm), \
   LOGLEVEL_VAR(qat), \
   LOGLEVEL_VAR(vtpm), \
   LOGLEVEL_VAR(mor), \
   \
   /* user/disk */ \
   LOGLEVEL_VAR(aioMgr), \
   LOGLEVEL_VAR(aioWin32), \
   LOGLEVEL_VAR(aioWin32Completion), \
   LOGLEVEL_VAR(aioLinux), \
   LOGLEVEL_VAR(aioHttp), \
   LOGLEVEL_VAR(aioGeneric), \
   LOGLEVEL_VAR(cdrom), \
   LOGLEVEL_VAR(checksum), \
   \
   /* user/checkpoint */ \
   LOGLEVEL_VAR(checkpoint), \
   LOGLEVEL_VAR(dumper), \
   LOGLEVEL_VAR(migrate), \
   LOGLEVEL_VAR(fsresx), \
   \
   /* user/gui */ \
   LOGLEVEL_VAR(gui), \
   LOGLEVEL_VAR(guiWin32), \
   LOGLEVEL_VAR(mks), \
   LOGLEVEL_VAR(mksInput), \
   LOGLEVEL_VAR(mksSWB), \
   LOGLEVEL_VAR(mksClient), \
   LOGLEVEL_VAR(mksServer), \
   LOGLEVEL_VAR(mksKeyboard), \
   LOGLEVEL_VAR(keymap), \
   LOGLEVEL_VAR(mksMouse), \
   LOGLEVEL_VAR(mksHostCursor), \
   LOGLEVEL_VAR(mksCursorPosition), \
   LOGLEVEL_VAR(mksBasicOps), \
   LOGLEVEL_VAR(mksRenderOps), \
   LOGLEVEL_VAR(mksFrame), \
   LOGLEVEL_VAR(mksGLBasic), \
   LOGLEVEL_VAR(mksGLManager), \
   LOGLEVEL_VAR(mksGLFBO), \
   LOGLEVEL_VAR(mksGLShader), \
   LOGLEVEL_VAR(mksGLState), \
   LOGLEVEL_VAR(mksGLWindow), \
   LOGLEVEL_VAR(mksGLContextMux), \
   LOGLEVEL_VAR(mksGLDraw), \
   LOGLEVEL_VAR(mksGLQuery), \
   LOGLEVEL_VAR(mksGLTextureView), \
   LOGLEVEL_VAR(mksWinBSOD), \
   LOGLEVEL_VAR(mksDX11Renderer), \
   LOGLEVEL_VAR(mksDX11ResourceView), \
   LOGLEVEL_VAR(mksDX11ShimOps), \
   LOGLEVEL_VAR(mksMTLRenderer), \
   LOGLEVEL_VAR(vaBasicOps), \
   LOGLEVEL_VAR(vdpPlugin), \
   LOGLEVEL_VAR(vncServer), \
  \
   /* user/sound */ \
   LOGLEVEL_VAR(sound), \
   LOGLEVEL_VAR(hdaudio), \
   LOGLEVEL_VAR(pci_hdaudio), \
   LOGLEVEL_VAR(hdaudio_alsa), \
   \
   /* user video */ \
   LOGLEVEL_VAR(AVCapture), \
   \
   /* user/disklib */ \
   LOGLEVEL_VAR(disklib), \
   LOGLEVEL_VAR(dmg), \
   LOGLEVEL_VAR(sparseChecker), \
   LOGLEVEL_VAR(dataCache), \
   /* more */ \
   LOGLEVEL_VAR(dict), \
   LOGLEVEL_VAR(pci_scsi), \
   LOGLEVEL_VAR(scsi), \
   LOGLEVEL_VAR(grm), \
   LOGLEVEL_VAR(vmxnet), \
   LOGLEVEL_VAR(pciPassthru), \
   LOGLEVEL_VAR(vnet), \
   LOGLEVEL_VAR(netPkt), \
   LOGLEVEL_VAR(macfilter), \
   LOGLEVEL_VAR(macbw), \
   LOGLEVEL_VAR(macfi), \
   LOGLEVEL_VAR(vmkcfg), \
   LOGLEVEL_VAR(policy), \
   LOGLEVEL_VAR(poll), \
   LOGLEVEL_VAR(barrier), \
   LOGLEVEL_VAR(mstat), \
   LOGLEVEL_VAR(vmLock), \
   LOGLEVEL_VAR(buslogic), \
   LOGLEVEL_VAR(lsilogic), \
   LOGLEVEL_VAR(pvscsi), \
   LOGLEVEL_VAR(ahci), \
   LOGLEVEL_VAR(nvme), \
   LOGLEVEL_VAR(diskVmnix), \
   LOGLEVEL_VAR(hbaCommon), \
   LOGLEVEL_VAR(backdoor), \
   LOGLEVEL_VAR(buslogicMdev), \
   LOGLEVEL_VAR(hgfs), \
   LOGLEVEL_VAR(hgfsServer), \
   LOGLEVEL_VAR(memspace), \
   LOGLEVEL_VAR(dnd), \
   LOGLEVEL_VAR(appstate), \
   LOGLEVEL_VAR(vthread), \
   LOGLEVEL_VAR(vmhs), \
   LOGLEVEL_VAR(undopoint), \
   LOGLEVEL_VAR(ipc), \
   LOGLEVEL_VAR(smbios), \
   LOGLEVEL_VAR(acpi), \
   LOGLEVEL_VAR(acpiGPE), \
   LOGLEVEL_VAR(vmgenc), \
   LOGLEVEL_VAR(xpmode), \
   LOGLEVEL_VAR(snapshot), \
   LOGLEVEL_VAR(asyncsocket), \
   LOGLEVEL_VAR(mainMem), \
   LOGLEVEL_VAR(mainMemReplayCheck), \
   LOGLEVEL_VAR(memoryHotplug), \
   LOGLEVEL_VAR(numa), \
   LOGLEVEL_VAR(numaHost), \
   LOGLEVEL_VAR(remoteDevice), \
   LOGLEVEL_VAR(vncDecode), \
   LOGLEVEL_VAR(vncEncode), \
   LOGLEVEL_VAR(vncBlit),   \
   LOGLEVEL_VAR(libconnect), \
   LOGLEVEL_VAR(state3d), \
   LOGLEVEL_VAR(vmGL), \
   LOGLEVEL_VAR(guest_msg), \
   LOGLEVEL_VAR(guest_rpc), \
   LOGLEVEL_VAR(guestVars), \
   LOGLEVEL_VAR(vmkEvent), \
   LOGLEVEL_VAR(authenticode), \
<<<<<<< HEAD
=======
   LOGLEVEL_VAR(tpm2Verification), \
>>>>>>> a9668e03
   LOGLEVEL_VAR(battery), \
   LOGLEVEL_VAR(fakeDma), \
   LOGLEVEL_VAR(shader), \
   LOGLEVEL_VAR(machPoll), \
   LOGLEVEL_VAR(replayVMX), \
   LOGLEVEL_VAR(vmWindowController), \
   LOGLEVEL_VAR(dui), \
   LOGLEVEL_VAR(duiMKS), \
   LOGLEVEL_VAR(worker), \
   LOGLEVEL_VAR(duiDevices), \
   LOGLEVEL_VAR(duiLocalization), \
   LOGLEVEL_VAR(duiProxyApps), \
   LOGLEVEL_VAR(docker), \
   LOGLEVEL_VAR(vmIPC), \
   LOGLEVEL_VAR(uwt), /* lib/unityWindowTracker */ \
   LOGLEVEL_VAR(cui), \
   LOGLEVEL_VAR(automation), \
   LOGLEVEL_VAR(oemDevice), \
   LOGLEVEL_VAR(cptOps), \
   LOGLEVEL_VAR(vprobe), \
   LOGLEVEL_VAR(VProbeClient), \
   LOGLEVEL_VAR(device), \
   LOGLEVEL_VAR(devicePowerOn), \
   LOGLEVEL_VAR(vmxvmdbCallbacks), \
   LOGLEVEL_VAR(guestInstall), \
   LOGLEVEL_VAR(migrateVM), \
   LOGLEVEL_VAR(vmUpsellController), \
   LOGLEVEL_VAR(objc), /* lib/objc */ \
   LOGLEVEL_VAR(blit), /* lib/blit */ \
   LOGLEVEL_VAR(vmnetBridge), \
   LOGLEVEL_VAR(wifi), /* macWireless and wpa_supplicant */ \
   LOGLEVEL_VAR(brtalk), \
   LOGLEVEL_VAR(button), \
   LOGLEVEL_VAR(util), \
   LOGLEVEL_VAR(vmcf), \
   LOGLEVEL_VAR(win32util), \
   LOGLEVEL_VAR(largepage), \
   LOGLEVEL_VAR(guestAppMonitor), \
   LOGLEVEL_VAR(syncWaitQ), \
   LOGLEVEL_VAR(sg), /* lib/sg */ \
   LOGLEVEL_VAR(ftcpt), \
   LOGLEVEL_VAR(digestlib), \
   LOGLEVEL_VAR(inputdevtap), \
   LOGLEVEL_VAR(objlib), \
   LOGLEVEL_VAR(vsanobj), \
   LOGLEVEL_VAR(vvolbe), \
   LOGLEVEL_VAR(upitbe), \
<<<<<<< HEAD
=======
   LOGLEVEL_VAR(slotfs), \
>>>>>>> a9668e03
   LOGLEVEL_VAR(svgadevtap), \
   LOGLEVEL_VAR(masReceipt), /* lib/masReceipt */ \
   LOGLEVEL_VAR(serviceImpl), /* lib/serviceImpl */ \
   LOGLEVEL_VAR(serviceUser), /* lib/serviceUser */ \
   LOGLEVEL_VAR(ssl), \
   LOGLEVEL_VAR(namespaceDb), \
   LOGLEVEL_VAR(namespaceMgr), \
   LOGLEVEL_VAR(grainTrack), \
   LOGLEVEL_VAR(shim3D), \
   LOGLEVEL_VAR(crc32), \
   LOGLEVEL_VAR(vmkmgmtlib), \
   LOGLEVEL_VAR(vflash), \
   LOGLEVEL_VAR(vva),  /* apps/rde/vva */ \
   LOGLEVEL_VAR(ftConfig), /*lib/ftConfig */ \
   LOGLEVEL_VAR(vmname),  /* lib/vmname */ \
   LOGLEVEL_VAR(gpumgmt), \
   LOGLEVEL_VAR(unityMsg),  /* mks/remote/vdpUnityVmdb */ \
   LOGLEVEL_VAR(sharedFolderMgr),  /* mks/remote/vdpFolderSharedMgrVmdb */ \
   LOGLEVEL_VAR(crtbora),  /* apps/crtbora */ \
   LOGLEVEL_VAR(mirror), \
   LOGLEVEL_VAR(filtlib), \
   LOGLEVEL_VAR(epd), \
   LOGLEVEL_VAR(ddecomd), \
   LOGLEVEL_VAR(vdfs), \
   LOGLEVEL_VAR(vdfs_9p), \
   LOGLEVEL_VAR(hostctl), \
   LOGLEVEL_VAR(pmemobj), \
   LOGLEVEL_VAR(secureBoot), \
   LOGLEVEL_VAR(upitd), \
   LOGLEVEL_VAR(promotedisk), \
<<<<<<< HEAD
   LOGLEVEL_VAR(toolsIso)
=======
   LOGLEVEL_VAR(efivarstore), \
   LOGLEVEL_VAR(toolsIso), \
   LOGLEVEL_VAR(toolsversion), \
   LOGLEVEL_VAR(vmva), \
   LOGLEVEL_VAR(udpfec),    /* lib/udpfec */ \
   LOGLEVEL_VAR(maclatency), \
   LOGLEVEL_VAR(tpm2emu), \
   LOGLEVEL_VAR(tarReader),\
   LOGLEVEL_VAR(nvramMgr), \
   LOGLEVEL_VAR(hbr), \
   LOGLEVEL_VAR(vvtd), \
   LOGLEVEL_VAR(amdIommu)
>>>>>>> a9668e03

   /* end of list */

LOGLEVEL_EXTENSION_DECLARE(LOGLEVEL_USER);

#endif /* _LOGLEVEL_USER_H_ */<|MERGE_RESOLUTION|>--- conflicted
+++ resolved
@@ -1,9 +1,5 @@
 /*********************************************************
-<<<<<<< HEAD
- * Copyright (C) 1998-2016 VMware, Inc. All rights reserved.
-=======
  * Copyright (C) 1998-2017 VMware, Inc. All rights reserved.
->>>>>>> a9668e03
  *
  * This program is free software; you can redistribute it and/or modify it
  * under the terms of the GNU Lesser General Public License as published
@@ -239,10 +235,7 @@
    LOGLEVEL_VAR(guestVars), \
    LOGLEVEL_VAR(vmkEvent), \
    LOGLEVEL_VAR(authenticode), \
-<<<<<<< HEAD
-=======
    LOGLEVEL_VAR(tpm2Verification), \
->>>>>>> a9668e03
    LOGLEVEL_VAR(battery), \
    LOGLEVEL_VAR(fakeDma), \
    LOGLEVEL_VAR(shader), \
@@ -290,10 +283,7 @@
    LOGLEVEL_VAR(vsanobj), \
    LOGLEVEL_VAR(vvolbe), \
    LOGLEVEL_VAR(upitbe), \
-<<<<<<< HEAD
-=======
    LOGLEVEL_VAR(slotfs), \
->>>>>>> a9668e03
    LOGLEVEL_VAR(svgadevtap), \
    LOGLEVEL_VAR(masReceipt), /* lib/masReceipt */ \
    LOGLEVEL_VAR(serviceImpl), /* lib/serviceImpl */ \
@@ -324,9 +314,6 @@
    LOGLEVEL_VAR(secureBoot), \
    LOGLEVEL_VAR(upitd), \
    LOGLEVEL_VAR(promotedisk), \
-<<<<<<< HEAD
-   LOGLEVEL_VAR(toolsIso)
-=======
    LOGLEVEL_VAR(efivarstore), \
    LOGLEVEL_VAR(toolsIso), \
    LOGLEVEL_VAR(toolsversion), \
@@ -339,7 +326,6 @@
    LOGLEVEL_VAR(hbr), \
    LOGLEVEL_VAR(vvtd), \
    LOGLEVEL_VAR(amdIommu)
->>>>>>> a9668e03
 
    /* end of list */
 
