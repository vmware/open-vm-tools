/*********************************************************
<<<<<<< HEAD
 * Copyright (C) 1998-2016 VMware, Inc. All rights reserved.
=======
 * Copyright (C) 1998-2017 VMware, Inc. All rights reserved.
>>>>>>> a9668e03
 *
 * This program is free software; you can redistribute it and/or modify it
 * under the terms of the GNU Lesser General Public License as published
 * by the Free Software Foundation version 2.1 and no later version.
 *
 * This program is distributed in the hope that it will be useful, but
 * WITHOUT ANY WARRANTY; without even the implied warranty of MERCHANTABILITY
 * or FITNESS FOR A PARTICULAR PURPOSE.  See the Lesser GNU General Public
 * License for more details.
 *
 * You should have received a copy of the GNU Lesser General Public License
 * along with this program; if not, write to the Free Software Foundation, Inc.,
 * 51 Franklin St, Fifth Floor, Boston, MA  02110-1301 USA.
 *
 *********************************************************/

/*
 *   circList.h --
 *
 * macros, prototypes and struct definitions for double-linked
 * circular lists.
 */

#ifndef _CIRCLIST_H_
#define _CIRCLIST_H_

#define INCLUDE_ALLOW_USERLEVEL
#define INCLUDE_ALLOW_VMMON
#define INCLUDE_ALLOW_VMCORE
#define INCLUDE_ALLOW_MODULE
#define INCLUDE_ALLOW_VMKERNEL
#include "includeCheck.h"

#include "vmware.h"

#if defined(__cplusplus)
extern "C" {
#endif

typedef struct ListItem {
   struct ListItem *prev;
   struct ListItem *next;
} ListItem;


/*
 *----------------------------------------------------------------------
 *
 * CircList_IsEmpty --
 *
 *      A NULL list is an empty list.
 *
 * Result:
 *      TRUE if list is empty, FALSE otherwise.
 *
 * Side effects:
 *      None.
 *
 *----------------------------------------------------------------------
 */

static INLINE Bool
CircList_IsEmpty(const ListItem *item)  // IN
{
   return item == NULL;
}


/*
 *----------------------------------------------------------------------
 *
 * CircList_InitItem --
 *
 *      Initialize item as a single-element circular list.
 *
 * Result:
 *      None.
 *
 * Side effects:
 *      None.
 *
 *----------------------------------------------------------------------
 */

static INLINE void
CircList_InitItem(ListItem *item)  // OUT
{
   item->prev = item->next = item;
}


/*
 *----------------------------------------------------------------------
 *
 * CircList_First --
 *
 *      Return first item in the list.
 *
 * Result:
 *      First item.
 *
 * Side effects:
 *      None.
 *
 *----------------------------------------------------------------------
 */

static INLINE ListItem *
CircList_First(ListItem *item)  // IN
{
   return item;
}


/*
 *----------------------------------------------------------------------
 *
 * CircList_Last --
 *
 *      Return last item in the list.
 *
 * Result:
 *      Last item.
 *
 * Side effects:
 *      None.
 *
 *----------------------------------------------------------------------
 */

static INLINE ListItem *
CircList_Last(ListItem *item)
{
   return item->prev;
}


/*
 * CIRC_LIST_CONTAINER - get the struct for this entry (like list_entry)
 * @ptr: the &struct ListItem pointer.
 * @type:   the type of the struct this is embedded in.
 * @member: the name of the list struct within the struct.
 */
#define CIRC_LIST_CONTAINER(ptr, type, member) \
   VMW_CONTAINER_OF(ptr, type, member)
/* 
 * Historical name, left here to reduce churn.
 * TODO: remove, all LIST_CONTAINER uses should be
 * VMW_CONTAINER_OF and stop depending on circList.h
 * to provide the definition.
 */
#define LIST_CONTAINER(ptr, type, member) VMW_CONTAINER_OF(ptr, type, member)

/*
 * LIST_SCAN_FROM scans the list from "from" up until "until".
 * The loop variable p should not be destroyed in the process.
 * "from" is an element in the list where to start scanning.
 * "until" is the element where search should stop.
 * member is the field to use for the search - either "next" or "prev".
 */
#define CIRC_LIST_SCAN_FROM(p, from, until, member)   \
   for (p = (from); (p) != NULL;   \
      (p) = (((p)->member == (until)) ? NULL : (p)->member))

/* scan the entire list (non-destructively) */
#define CIRC_LIST_SCAN(p, l)   \
   CIRC_LIST_SCAN_FROM(p, CircList_First(l), CircList_First(l), next)
<<<<<<< HEAD


=======


>>>>>>> a9668e03
/* scan the entire list where loop element may be destroyed */
#define CIRC_LIST_SCAN_SAFE(p, pn, l)   \
   if (!CircList_IsEmpty(l))  \
      for (p = (l), (pn) = CircList_Next(p, l); (p) != NULL;   \
           (p) = (pn), (pn) = CircList_Next(p, l))

/* scan the entire list backwards where loop element may be destroyed */
#define CIRC_LIST_SCAN_BACK_SAFE(p, pn, l)   \
   if (!CircList_IsEmpty(l))  \
      for (p = CircList_Last(l), (pn) = CircList_Prev(p, l); (p) != NULL;   \
           (p) = (pn), (pn) = CircList_Prev(p, l))
<<<<<<< HEAD


=======


>>>>>>> a9668e03
/*
 *----------------------------------------------------------------------
 *
 * CircList_Next --
 *
 *      Returns the next member of a doubly linked list, or NULL if last.
 *      Assumes: p is member of the list headed by head.
 *
 * Result:
 *      If head or p is NULL, return NULL. Otherwise,
 *      next list member (or null if last).
 *
 * Side effects:
 *      None.
 *
 *----------------------------------------------------------------------
 */

static INLINE ListItem *
CircList_Next(ListItem *p,        // IN
              ListItem *head)     // IN
{
   if (head == NULL || p == NULL) {
      return NULL;
   }
   /* both p and head are non-null */
   p = p->next;
   return p == head ? NULL : p;
}


/*
 *----------------------------------------------------------------------
 *
 * CircList_Prev --
 *
 *      Returns the prev member of a doubly linked list, or NULL if first.
 *      Assumes: p is member of the list headed by head.
 *
 * Result:
 *      If head or prev is NULL, return NULL. Otherwise,
 *      prev list member (or null if first).
 *
 * Side effects:
 *      None.
 *
 *----------------------------------------------------------------------
 */

static INLINE ListItem *
CircList_Prev(ListItem *p,        // IN
              ListItem *head)     // IN
{
   if (head == NULL || p == NULL) {
      return NULL;
   }
   /* both p and head are non-null */
   return p == head ? NULL : p->prev;
}


/*
 *----------------------------------------------------------------------
 *
 * CircList_DeleteItem --
 *
 *      Deletes a member of a doubly linked list, possibly modifies the
 *      list header itself.
 *      Assumes neither p nor headp is null and p is a member of *headp.
 *
 * Result:
 *      None
 *
 * Side effects:
 *      Modifies *headp.
 *
 *----------------------------------------------------------------------
 */

static INLINE void
CircList_DeleteItem(ListItem *p,         // IN
                    ListItem **headp)    // IN/OUT
{
   ListItem *next;

   ASSERT(p != NULL);
   ASSERT(headp != NULL);

   next = p->next;
   if (p == next) {
      *headp = NULL;
   } else {
      next->prev = p->prev;
      p->prev->next = next;
      if (*headp == p) {
         *headp = next;
      }
   }
}


/*
 *----------------------------------------------------------------------
 *
 * CircList_Queue --
 *
 *      Adds a new member to the back of a doubly linked list (queue)
 *      Assumes neither p nor headp is null and p is not a member of *headp.
 *
 * Result:
 *      None
 *
 * Side effects:
 *      Modifies *headp.
 *
 *----------------------------------------------------------------------
 */

static INLINE void
CircList_Queue(ListItem *p,              // IN
               ListItem **headp)         // IN/OUT
{
   ListItem *head;

   head = *headp;
   if (CircList_IsEmpty(head)) {
      CircList_InitItem(p);
      *headp = p;
   } else {
      p->prev = head->prev;
      p->next = head;
      p->prev->next = p;
      head->prev = p;
   }
}


/*
 *----------------------------------------------------------------------
 *
 * CircList_Push --
 *
 *      Adds a new member to the front of a doubly linked list (stack)
 *      Assumes neither p nor headp is null and p is not a member of *headp.
 *
 * Result:
 *      None
 *
 * Side effects:
 *      Modifies *headp.
 *
 *----------------------------------------------------------------------
 */

static INLINE void
CircList_Push(ListItem *p,               // IN
              ListItem **headp)          // IN/OUT
{
   CircList_Queue(p, headp);
   *headp = p;
}


/*
 *----------------------------------------------------------------------
 *
 * CircList_Splice --
 *
 *      Make a single list {l1 l2} from {l1} and {l2} and return it.
 *      It is okay for one or both lists to be NULL.
 *      No checking is done. It is assumed that l1 and l2 are two
 *      distinct lists.
 *
 * Result:
 *      A list { l1 l2 }.
 *
 * Side effects:
 *      Modifies l1 and l2 list pointers.
 *
 *----------------------------------------------------------------------
 */

static INLINE ListItem *
CircList_Splice(ListItem *l1,      // IN
                ListItem *l2)      // IN
{
   ListItem *l1Last, *l2Last;

   if (CircList_IsEmpty(l1)) {
      return l2;
   }

   if (CircList_IsEmpty(l2)) {
      return l1;
   }

   l1Last = l1->prev;   /* last elem of l1 */
   l2Last = l2->prev;   /* last elem of l2 */

   /*
    *    l1 -> ... -> l1Last    l2 -> ... l2Last
    */
   l1Last->next = l2;
   l2->prev = l1Last;

   l1->prev = l2Last;
   l2Last->next = l1;

   return l1;
}


#if 0  /* Presently unused, enable if a use is found */
/*
 *----------------------------------------------------------------------
 *
 * CircList_Split --
 *
 *      Make a list l = {l1 l2} into two separate lists {l1} and {l2}, where:
 *      l = { ... x -> p -> ... } split into:
 *      l1 = { ... -> x }
 *      l2 = { p -> ... }
 *      Assumes neither p nor l is null and p is a member of l.
 *      If p is the first element of l, then l1 will be NULL.
 *
 * Result:
 *      None.
 *
 * Side effects:
 *      Sets *l1p and *l2p to the resulting two lists.
 *      Modifies l's pointers.
 *
 *----------------------------------------------------------------------
 */

static INLINE void
CircList_Split(ListItem *p,         // IN
               ListItem *l,         // IN
               ListItem **l1p,      // OUT
               ListItem **l2p)      // OUT
{
   ListItem *last;

   if (p == CircList_First(l)) {   /* first element */
      *l1p = NULL;
      *l2p = l;
      return;
   }

   last = l->prev;

   *l1p = l;
   p->prev->next = l;
   l->prev = p->prev;

   *l2p = p;
   p->prev = last;
   last->next = p;
}
#endif


/*
 *----------------------------------------------------------------------
 *
 * CircList_Size --
 *
 *	Return the number of items in the list.
 *
 * Result:
 *	The number of items in the list.
 *
 * Side effects:
 *	None.
 *
 *----------------------------------------------------------------------
 */

static INLINE int
CircList_Size(ListItem *head)     // IN
{
   ListItem *li;
   int ret = 0;

   CIRC_LIST_SCAN(li, head) {
      ret++;
   }
   return ret;
}

#if defined(__cplusplus)
}  // extern "C"
#endif

#endif /* _CIRCLIST_H_ */<|MERGE_RESOLUTION|>--- conflicted
+++ resolved
@@ -1,9 +1,5 @@
 /*********************************************************
-<<<<<<< HEAD
- * Copyright (C) 1998-2016 VMware, Inc. All rights reserved.
-=======
  * Copyright (C) 1998-2017 VMware, Inc. All rights reserved.
->>>>>>> a9668e03
  *
  * This program is free software; you can redistribute it and/or modify it
  * under the terms of the GNU Lesser General Public License as published
@@ -171,13 +167,8 @@
 /* scan the entire list (non-destructively) */
 #define CIRC_LIST_SCAN(p, l)   \
    CIRC_LIST_SCAN_FROM(p, CircList_First(l), CircList_First(l), next)
-<<<<<<< HEAD
-
-
-=======
-
-
->>>>>>> a9668e03
+
+
 /* scan the entire list where loop element may be destroyed */
 #define CIRC_LIST_SCAN_SAFE(p, pn, l)   \
    if (!CircList_IsEmpty(l))  \
@@ -189,13 +180,8 @@
    if (!CircList_IsEmpty(l))  \
       for (p = CircList_Last(l), (pn) = CircList_Prev(p, l); (p) != NULL;   \
            (p) = (pn), (pn) = CircList_Prev(p, l))
-<<<<<<< HEAD
-
-
-=======
-
-
->>>>>>> a9668e03
+
+
 /*
  *----------------------------------------------------------------------
  *
