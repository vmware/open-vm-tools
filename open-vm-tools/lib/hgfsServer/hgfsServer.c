--- conflicted
+++ resolved
@@ -1,9 +1,5 @@
 /*********************************************************
-<<<<<<< HEAD
- * Copyright (C) 1998-2016 VMware, Inc. All rights reserved.
-=======
  * Copyright (C) 1998-2017 VMware, Inc. All rights reserved.
->>>>>>> a9668e03
  *
  * This program is free software; you can redistribute it and/or modify it
  * under the terms of the GNU Lesser General Public License as published
@@ -3939,13 +3935,6 @@
    DblLnkLst_Init(&gHgfsSharedFoldersList);
    gHgfsSharedFoldersLock = MXUser_CreateExclLock("sharedFoldersLock",
                                                   RANK_hgfsSharedFolders);
-<<<<<<< HEAD
-   gHgfsAsyncLock = MXUser_CreateExclLock("asyncLock",
-                                          RANK_hgfsSharedFolders);
-
-   gHgfsAsyncVar = MXUser_CreateCondVarExclLock(gHgfsAsyncLock);
-=======
->>>>>>> a9668e03
 
    if (!HgfsPlatformInit()) {
       LOG(4, ("Could not initialize server platform specific \n"));
@@ -4585,39 +4574,7 @@
 static void
 HgfsServerAsyncInfoIncCount(HgfsAsyncRequestInfo *info) // IN/OUT: info
 {
-<<<<<<< HEAD
-   HgfsTransportSessionInfo *transportSession;
-
-   ASSERT(transportSessionData);
-
-   LOG(4, ("%s: initting.\n", __FUNCTION__));
-
-   transportSession = Util_SafeCalloc(1, sizeof *transportSession);
-   transportSession->transportData = transportData;
-   transportSession->channelCbTable = channelCbTable;
-   transportSession->type = HGFS_SESSION_TYPE_REGULAR;
-   transportSession->state = HGFS_SESSION_STATE_OPEN;
-   transportSession->channelCapabilities = *channelCapabilities;
-   transportSession->numSessions = 0;
-
-   transportSession->sessionArrayLock =
-         MXUser_CreateExclLock("HgfsSessionArrayLock",
-                               RANK_hgfsSessionArrayLock);
-
-   DblLnkLst_Init(&transportSession->sessionArray);
-
-   transportSession->defaultSessionId = HGFS_INVALID_SESSION_ID;
-
-   Atomic_Write(&transportSession->refCount, 0);
-
-   /* Give our session a reference to hold while we are open. */
-   HgfsServerTransportSessionGet(transportSession);
-
-   *transportSessionData = transportSession;
-   return TRUE;
-=======
    Atomic_Inc(&info->requestCount);
->>>>>>> a9668e03
 }
 #endif // VMX86_TOOLS
 
