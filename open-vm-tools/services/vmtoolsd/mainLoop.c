--- conflicted
+++ resolved
@@ -45,10 +45,6 @@
 #include "vmware/tools/utils.h"
 #include "vmware/tools/vmbackup.h"
 
-<<<<<<< HEAD
-#if defined(_WIN32)
-#include "vmware/tools/guestStore.h"
-=======
 #if defined(_WIN32) || \
    (defined(__linux__) && !defined(USERWORLD))
 #  include "vmware/tools/guestStore.h"
@@ -61,19 +57,12 @@
  */
 #if defined(_WIN32) || defined(GLOBALCONFIG_SUPPORTED)
 #  include "guestStoreClient.h"
->>>>>>> 472d7c69
 #endif
 
 #if defined(_WIN32)
 #  include "codeset.h"
-<<<<<<< HEAD
-#  include "guestStoreClient.h"
-#  include "globalConfig.h"
-#  include "toolsNotify.h"
-=======
 #  include "toolsNotify.h"
 #  include "vsockets.h"
->>>>>>> 472d7c69
 #  include "windowsu.h"
 #else
 #  include "posix.h"
@@ -110,11 +99,7 @@
 /*
  * The state of the global conf module.
  */
-<<<<<<< HEAD
-static gboolean gGlobalConfEnabled = FALSE;
-=======
 static gboolean gGlobalConfStarted = FALSE;
->>>>>>> 472d7c69
 #endif
 
 
@@ -133,12 +118,8 @@
 static void
 ToolsCoreCleanup(ToolsServiceState *state)
 {
-<<<<<<< HEAD
-#if defined(_WIN32)
-=======
 #if defined(_WIN32) || \
    (defined(__linux__) && !defined(USERWORLD))
->>>>>>> 472d7c69
    if (state->mainService) {
       /*
        * Shut down guestStore plugin first to prevent worker threads from being
@@ -574,19 +555,11 @@
 #endif
       }
 
-<<<<<<< HEAD
-#if defined(_WIN32)
-      if (GlobalConfig_Start(&state->ctx)) {
-         g_info("%s: Successfully started global config module.",
-                  __FUNCTION__);
-         gGlobalConfEnabled = TRUE;
-=======
 #if defined(GLOBALCONFIG_SUPPORTED)
       if (GlobalConfig_Start(&state->ctx)) {
          g_info("%s: Successfully started global config module.",
                   __FUNCTION__);
          gGlobalConfStarted = TRUE;
->>>>>>> 472d7c69
       }
 #endif
 
@@ -731,17 +704,10 @@
    gboolean first = state->ctx.config == NULL;
    gboolean loaded;
 
-<<<<<<< HEAD
-#if defined(_WIN32)
-   gboolean globalConfLoaded = FALSE;
-
-   if (gGlobalConfEnabled) {
-=======
 #if defined(GLOBALCONFIG_SUPPORTED)
    gboolean globalConfLoaded = FALSE;
 
    if (gGlobalConfStarted) {
->>>>>>> 472d7c69
       globalConfLoaded =  GlobalConfig_LoadConfig(&state->globalConfig,
                                                   &state->globalConfigMtime);
       if (globalConfLoaded) {
@@ -750,10 +716,7 @@
          * is reloaded. Else, the config is loaded only if it's been modified
          * since the last check.
          */
-<<<<<<< HEAD
-=======
          g_info("%s: globalconfig reloaded.\n", __FUNCTION__);
->>>>>>> 472d7c69
          state->configMtime = 0;
       }
    }
@@ -764,11 +727,7 @@
                                &state->ctx.config,
                                &state->configMtime);
 
-<<<<<<< HEAD
-#if defined(_WIN32)
-=======
 #if defined(GLOBALCONFIG_SUPPORTED)
->>>>>>> 472d7c69
    if (loaded || globalConfLoaded) {
       gboolean configUpdated = VMTools_AddConfig(state->globalConfig,
                                                  state->ctx.config);
