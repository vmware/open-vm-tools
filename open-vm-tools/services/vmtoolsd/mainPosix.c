--- conflicted
+++ resolved
@@ -273,13 +273,8 @@
       uid_t uid = getuid();
       gid_t gid = getgid();
 
-<<<<<<< HEAD
-      if ((Id_SetREUid(uid, uid) != 0) ||
-          (Id_SetREGid(gid, gid) != 0)) {
-=======
       if ((Id_SetREGid(gid, gid) != 0) ||
           (Id_SetREUid(uid, uid) != 0)) {
->>>>>>> 4fb3e03c
          g_printerr("could not drop privileges: %s", strerror(errno));
          ToolsCloseFds();
          goto exit;
