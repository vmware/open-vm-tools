--- conflicted
+++ resolved
@@ -1,9 +1,5 @@
 /*********************************************************
-<<<<<<< HEAD
- * Copyright (C) 2008-2016 VMware, Inc. All rights reserved.
-=======
  * Copyright (C) 2008-2017 VMware, Inc. All rights reserved.
->>>>>>> a9668e03
  *
  * This program is free software; you can redistribute it and/or modify it
  * under the terms of the GNU Lesser General Public License as published
@@ -614,17 +610,6 @@
    ResolutionInfoX11Type *resInfoX = &resolutionInfoX11;
    int fd;
 
-<<<<<<< HEAD
-   XSetErrorHandler(ResolutionX11ErrorHandler);
-   gtk_init(&argc, (char ***) &argv);
-   wnd = gtk_invisible_new();
-#ifndef GTK3
-   display = GDK_WINDOW_XDISPLAY(wnd->window);
-#else
-   display = GDK_WINDOW_XDISPLAY(gtk_widget_get_window(wnd));
-#endif
-   return (InitHandle) display;
-=======
    memset(resInfoX, 0, sizeof *resInfoX);
 
    fd = resolutionCheckForKMS(ctx);
@@ -634,5 +619,4 @@
       resInfoX->canUseResolutionKMS = TRUE;
    }
    return (InitHandle) resInfoX;
->>>>>>> a9668e03
 }