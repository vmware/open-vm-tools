<<<<<<< HEAD
commit eadcaebaf987c423f4c45e4109b01c5d80e06f36
Author: John Wolfe <jwolfe@vmware.com>
Date:   Wed Jan 13 14:48:17 2021 -0800

    Prepare to make the 11.2.5 OVT release announcement.
      - ReleaseNotes.md - copy in the final 11.2.5 OVT release notes
      - configure.ac  = set the tools version to 11.2.5
      - buildNumber.h  - set the build and product number from the internal
                         release build.

commit 7362e15861192473fb8407fe01682d3ae24d9624
Author: John Wolfe <jwolfe@vmware.com>
Date:   Wed Dec 23 08:04:08 2020 -0800

    Update some copyright dates for 2020 publication.

commit 9b531d3c5a736377f879f3087118a62f2ef052be
Author: John Wolfe <jwolfe@vmware.com>
Date:   Wed Dec 23 07:33:50 2020 -0800

    L10n drop for open-vm-tools 10.2.5.

commit b126b69245546cdfcde0e49fb10ccbb127d95b9c
Author: John Wolfe <jwolfe@vmware.com>
Date:   Wed Dec 23 07:33:50 2020 -0800

    OVT: Build only fuse-based or kernel module vmblocktest programs.
    
    The OVT configuration determines whether open-vm-tools will build
    a vmblock kernel module or a vmblock-fuse user level VMBlock
    implementation.  Both versions of the vmblocktest program(s) are not
    needed.   Linux OVT is only using the vmblock-fuse implementation.
    
    Select the version to build based on the HAVE_FUSE setting from the
    ./configure run.
    
    This fixes https://github.com/vmware/open-vm-tools/issues/467

commit 686fcb305ffbd3bcbba2461da9db8b41e2217f3c
Author: John Wolfe <jwolfe@vmware.com>
Date:   Wed Dec 23 07:33:50 2020 -0800

    tools: Fix Coverity errors in resolution plugin.
    
    Fix multiplication overflow and fgetc usage to avoid Coverity errors.

commit df2e08071213c1d820695307acfa139bc7cade3e
Author: John Wolfe <jwolfe@vmware.com>
Date:   Thu Dec 10 21:05:49 2020 -0800

    VMTools 11.2.5: update visible copyrights to 2021
    
    Release of VMware Tools 11.2.5 is targeted for Jan. 2021.  Updating
    the visible copyright dates to 2021 to coincide with the GA release.

commit 29b51efe1a714738f727d549c1555e475ac71f72
Author: John Wolfe <jwolfe@vmware.com>
Date:   Thu Dec 10 21:05:49 2020 -0800

    Changes to common source files not applicable to open-vm-tools.

commit 09e208778d861e131b03ee663e3a7700036649a3
Author: John Wolfe <jwolfe@vmware.com>
Date:   Thu Dec 10 21:05:49 2020 -0800

    Update wording of user visible messages to conform to guidelines.

commit d468952813591372de36e543dbab285761cc24a9
Author: John Wolfe <jwolfe@vmware.com>
Date:   Thu Dec 10 21:05:49 2020 -0800

    Change toolboxcmd gueststore command help.

commit 82fb9f6cb67f0e0b958b9f1329c13041083ef8fe
Author: John Wolfe <jwolfe@vmware.com>
Date:   Thu Dec 10 21:05:49 2020 -0800

    Changes to common source files not applicable to open-vm-tools.

commit b9c9d80dab351ed60c77486137a637c1ed53a642
Author: John Wolfe <jwolfe@vmware.com>
Date:   Thu Dec 10 21:05:49 2020 -0800

    Common source file change not applicable to open-vm-tools.

commit 145b32d8cc02779adb5372a7845070eea52daeb4
Author: John Wolfe <jwolfe@vmware.com>
Date:   Thu Dec 10 21:05:49 2020 -0800

    Common header file change not directly applicable to open-vm-tools.

commit 1f57b44a3f4b685f70d9ff9b0981d598e2ecdd5a
Author: John Wolfe <jwolfe@vmware.com>
Date:   Thu Dec 10 21:05:49 2020 -0800

    Changes to common source files not applicable to open-vm-tools.

commit e434a297bb1af38c00094d92914396232ece8ca7
Author: John Wolfe <jwolfe@vmware.com>
Date:   Thu Dec 10 21:05:49 2020 -0800

    Remove the pam_securetty.so reference from the SUSE pam configuration file.
    
    The PAM config file for SUSE includes a library that is not necessary.
    This changeset removes the unnecessary library per KB 78521.

commit aa024778aa12e578e7d27b192a458fb497a644f6
Author: John Wolfe <jwolfe@vmware.com>
Date:   Thu Dec 10 21:05:49 2020 -0800

    Fix propagation of libtirpc flags into build of test source.
    
    Starting with glibc 2.32, the Linux libc<n>-dev no longer provides
    the /usr/include/rpc/rpc.h header.  The configure script will detect
    the availability of the libtirpc package and use the rpc.h header
    from /usr/include/tirpc/rpc/rpc.h.
    
    This fix extends the necessary compilation and linking options to the
    build of the open-vm-tools services test programs that utilize RPC.
    
    Fixes: https://github.com/vmware/open-vm-tools/issues/468
    Pull Request: https://github.com/vmware/open-vm-tools/pull/469

commit d3367358a7cff80effffbc7e5f9bc0c5fded3a48
Author: John Wolfe <jwolfe@vmware.com>
Date:   Thu Dec 10 21:05:49 2020 -0800
=======
commit 0456d11e57fc48104b413670511794c91f2e3673
Author: John Wolfe <jwolfe@vmware.com>
Date:   Thu Jun 17 12:22:33 2021 -0700

    configure.ac: missed a version bump to 11.3.0.

commit 7695514c2409afa85c69f0af38ddfa20780d47b9
Author: John Wolfe <jwolfe@vmware.com>
Date:   Thu Jun 17 11:55:10 2021 -0700

    Update open-vm-tools/ChangeLog with final steps before release.

commit 7fd653a62d543dde25815ecd72067487a780f4b6
Author: John Wolfe <jwolfe@vmware.com>
Date:   Thu Jun 17 11:47:50 2021 -0700

    Prepare to make the 11.3.0 OVT release announcement.
    
      - ReleaseNotes.md - copy in the iinitial (final ?) 11.3.0 OVT release notes.
      - configure.ac  = set the tools version to 11.3.0.
      - buildNumber.h  - set the build and product number from the internal
                         release build.

commit 9ce90f4c64be0b382be65e0db0f63167dc16c786
Author: John Wolfe <jwolfe@vmware.com>
Date:   Tue Jun 15 07:58:27 2021 -0700

    Update ChangeLog with the ChangeLog update of June 7.

commit 0eeda8e91370ac3d3af2e4efd7c6e413618aa839
Author: John Wolfe <jwolfe@vmware.com>
Date:   Mon Jun 7 13:40:37 2021 -0700

    Update ChangeLog with the granular push to stable-11.3.x on June 7, 2021.
      - plus ChangeLog update of May 20.

commit f8fd00cb7fbfbb9df62ba7723c472b84ffe495bf
Author: John Wolfe <jwolfe@vmware.com>
Date:   Mon Jun 7 13:36:32 2021 -0700

    Adding missed 2021 copyright updates in granular pushes.

commit 008993082515aadfb3087ae22bec80ed5ac33684
Author: John Wolfe <jwolfe@vmware.com>
Date:   Mon Jun 7 13:29:01 2021 -0700

    Open-vm-tools 11.3.0 L10n updates.

commit e4c1a58df62e2b08fbef8e8e399dcba7654aefc5
Author: John Wolfe <jwolfe@vmware.com>
Date:   Mon Jun 7 13:29:01 2021 -0700

    Common source file change not applicable to open-vm-tools.

commit 9fbd584aee962d6a3e18109eb408b01b273a19f4
Author: John Wolfe <jwolfe@vmware.com>
Date:   Mon Jun 7 13:29:01 2021 -0700

    Switch the current thread to "C" locale to parse /proc files.

commit 912fecf2f9e28a8083fee6e29b83a926c35b8661
Author: John Wolfe <jwolfe@vmware.com>
Date:   Fri May 21 11:57:16 2021 -0700

    Match the copyright style as in the main source repository.

commit b35069156e3d73b2149e78238eed38671481b0b4
Author: John Wolfe <jwolfe@vmware.com>
Date:   Thu May 20 11:58:01 2021 -0700

    Update ChangeLog with the granular push of May 20, 2021
      - plus ChangeLog update of May 3.

commit dde0b8e906ea1ef1f5e752e51e9887be002b07f0
Author: John Wolfe <jwolfe@vmware.com>
Date:   Thu May 20 11:38:38 2021 -0700

    Common header file change not applicable to open-vm-tools.

commit b4a3a288b013202bfc01f99093c420b75051ffb4
Author: John Wolfe <jwolfe@vmware.com>
Date:   Thu May 20 11:38:38 2021 -0700

    Change to common source file not immediately applicable to open-vm-tools.

commit b2c8baeaa8ac365e1445f941cf1b80999ed89a9d
Author: John Wolfe <jwolfe@vmware.com>
Date:   Thu May 20 11:38:38 2021 -0700

    Remove unwanted "volatile" from static variable used with g_once_init_enter()
    
    The glib api documentation for g_once_init_enter() specifically states
    that "volatile" should NOT be used with the address passed as the
    argument.  Recent compilers (GCC-11 & clang 11) and recent versions of
    glib-2 will result in a warning that the "volatile" qualifier has been
    dropped if it has been used.
    
    Remove the unneeded and unwanted "volatile" qualifier from the definition
    of "inited" in pollGtk.c.
    
    Fixes: https://github.com/vmware/open-vm-tools/issues/509

commit 33ba0f01a3a15b245857e0f8ba2563b3177ced25
Author: John Wolfe <jwolfe@vmware.com>
Date:   Thu May 20 11:38:38 2021 -0700

    Add backdoor support for host time of day in Arm
    
    The timeSync plugin makes backdoor calls to get host time of day.
    Update the time of day backdoor calls to function with the Arm
    backdoor implementation.  Also fix a bug where an error returned
    by the GETTIME backdoor handler is incorrectly treated as a time value.

commit 39b499fb2fcedc7b984510edf2ed0ea43fb0fe24
Author: John Wolfe <jwolfe@vmware.com>
Date:   Thu May 20 11:38:38 2021 -0700

    Common header file change not applicable to open-vm-tools.

commit 35dbe93510857ea9fa58bb93a959f26dea1bed7d
Author: John Wolfe <jwolfe@vmware.com>
Date:   Thu May 20 11:38:38 2021 -0700

    Common header file change not applicable to open-vm-tools.

commit c693dcf8212bcb01827cf131910e1d66132f50e1
Author: John Wolfe <jwolfe@vmware.com>
Date:   Thu May 20 11:38:38 2021 -0700

    Common source file change not directly applicable to open-vm-tools.
    
    Introduce peek() to the asyncsocket API, only supported by TCP vtable.
    
    Peeks are similar to recv(), except that they do not drain the socket
    after reading.  Subsequent peek/recv reads the same data back.  However
    since recv does SSL_Read, a recv() following a peek() may not get the same
    data as peek() after SSL is initialized.  This is not a problem when
    peeks are done before SSL setup.
    
    Implementation notes:
    
    - peek is a one-shot operation. The poll callback is unregistered
      once it fires (recv keeps the callback until recv is cancelled).
    - non-partial peek is not supported, so the peek callback will be fired when
      any amount of data less than or equal amount of the requested length is
      available in the socket buffer.
    - It is possible to invoke recv() or peek() recursively from within the peek()
      callback.  A peek is disallowed from within the recv() callback.

commit 95cbd990ec667a34b6b76c1d53182317c33e5330
Author: John Wolfe <jwolfe@vmware.com>
Date:   Thu May 20 11:38:38 2021 -0700

    Fix an ASSERT in bora/lib/misc/timeutil.c.
    
    Fix a problem with TimeUtil_NtTimeToUnixTime on Arm that was encountered
    when running tools tests on Apple silicon.  The problem was the routine
    assumed that a variable was 32-bits if VM_X86_64 was not defined.  This
    may have been true in the past, but it is no longer true now that the code
    is also built for 64-bit Arm.

commit abfd599dea18f0f6a5acc35d539cec0322d194df
Author: John Wolfe <jwolfe@vmware.com>
Date:   Thu May 20 11:38:38 2021 -0700

    Additional changes for the network interface limit logging.
    
    1) Use the VM_SAFE_STR macro for string null check.
    2) Since free() is NULL safe, remove the "if" check before the free().
    3) Fix an alignment issue.

commit 78f19996702a14066d9f5424c522167780151f0e
Author: John Wolfe <jwolfe@vmware.com>
Date:   Thu May 20 11:38:37 2021 -0700

    Update terms used in code that is distributed publicly in open-vm-tools.
    
    Use alternate terms wherever possible.  This does not address
    function names, structure elements, or macros.

commit d55475adf7617516fd8ec2bdc4403c1b7fdcf83f
Author: John Wolfe <jwolfe@vmware.com>
Date:   Thu May 20 11:38:37 2021 -0700

    Common header file change not directly applicable to open-vm-tools.

commit bbcdb619382645179f2a8091818f55314c44291d
Author: John Wolfe <jwolfe@vmware.com>
Date:   Mon May 3 20:01:43 2021 -0700

    Update ChangeLog with the granular push of May 3, 2021
      - plus ChangeLog update of April 19.

commit 16e2be2e2c67d49ed01032348368157ad9867920
Author: John Wolfe <jwolfe@vmware.com>
Date:   Mon May 3 19:39:41 2021 -0700

    VGAuth: Use GUESTRPCPKT_FIELD_FAST_CLOSE flag for log messages.
    
    VGauth is a single action service.  With the GUESTRPCPKT_FIELD_FAST_CLOSE
    flag added, VMX closes the vsocket as soon as the RPC response is sent.
    This cleans up the vsocket connections faster and minimizes the number
    of connect() failures in the guest.

commit 092a4cfd7b577b55abc71e636748dbbb25240171
Author: John Wolfe <jwolfe@vmware.com>
Date:   Mon May 3 19:39:40 2021 -0700

    Common header file change not applicable to open-vm-tools.

commit 8994d7c3a9c5164c5c88b5d882d32238a9964628
Author: John Wolfe <jwolfe@vmware.com>
Date:   Mon May 3 19:39:40 2021 -0700

    Asyncsocket: Add comments about AsyncSocket_SetErrorFn usage.
    
    Document that AsyncSocket_SetErrorFn must be called before an internal
    asyncsocket callback can fire and trigger a call to the error handler.
    The error handler must be set immediately after the asyncsocket is created,
    either from the poll thread, which requires no additional synchronization,
    or while holding the asyncsocket lock, which is passed via pollParams.

commit 4abc2d2b6cf754914e6c0f08d245a2852f04e368
Author: John Wolfe <jwolfe@vmware.com>
Date:   Mon May 3 19:39:40 2021 -0700

    Common header file change not applicable to open-vm-tools.

commit a3db034717c4bd77ffcf4f6ac2682096d360e2e0
Author: John Wolfe <jwolfe@vmware.com>
Date:   Mon May 3 19:39:40 2021 -0700

    Tools gdp plugin updates.

commit 037825f8b73cdc04e6f19e5868224e3e911c1acb
Author: John Wolfe <jwolfe@vmware.com>
Date:   Mon May 3 19:39:40 2021 -0700

    Common header file change not applicable to open-vm-tools.

commit 62daa89681b48ad0fe33a92332a04a5c33c862e2
Author: John Wolfe <jwolfe@vmware.com>
Date:   Mon May 3 19:39:40 2021 -0700

    Common header file change not applicable to open-vm-tools.

commit 306366fa79a390b632c89b4eab29fdd01659b688
Author: John Wolfe <jwolfe@vmware.com>
Date:   Mon May 3 19:39:40 2021 -0700

    Format the VMCI port in a guest RPC connect request using "unsigned int" type.

commit 6c01c0ad957152d00cec28fb059a5781acb5a607
Author: John Wolfe <jwolfe@vmware.com>
Date:   Mon May 3 19:39:40 2021 -0700

    Common header file change not applicable to open-vm-tools.

commit e0b4963730505f1bb746b1f93998b5e9a8a9af58
Author: John Wolfe <jwolfe@vmware.com>
Date:   Mon May 3 19:39:40 2021 -0700

    Common header file change not directly applicable to open-vm-tools.

commit 2693e19a54d93dac0a206bf2634f6e6b908fc8b9
Author: John Wolfe <jwolfe@vmware.com>
Date:   Mon May 3 19:39:40 2021 -0700

    vmwgfxctrl: Refactor the 'for' loop index declarations for C89 compatibility.

commit 86fa9e400b3866407be4acfebd52f9093483f8b1
Author: John Wolfe <jwolfe@vmware.com>
Date:   Mon May 3 19:39:40 2021 -0700

    Common header file change not applicable to open-vm-tools.

commit d9dae1062ab61a15c54f02ccc8b74f69a1ead3f9
Author: John Wolfe <jwolfe@vmware.com>
Date:   Mon May 3 19:39:40 2021 -0700

    Fusion does not need to fork on certain file opens anymore.
    
    An NFS issue in MacOS 10.4 was worked around by forking and
    sending credentials to the child.  Removing the work-around
    since it is no longer needed.

commit b2078e875dfaa3257cb8a709a574b8a3cb8e8069
Author: John Wolfe <jwolfe@vmware.com>
Date:   Mon May 3 19:39:40 2021 -0700

    Common header file change not applicable to open-vm-tools.

commit f59fe38baa986b5d5e1a8504ac70c5e3d4938cc6
Author: John Wolfe <jwolfe@vmware.com>
Date:   Mon May 3 19:39:40 2021 -0700

    Log messages when the network interface limit is hit.
    
    Whenever the maximum NIC limit is reached, log a message to both the
    VM guest.log file on the host and the vmsvc.log file inside the guest.
    
    Moved the logging api added for powerOps plugin to vmtoolslib so
    that it is available for all plugins.  Modified the powerOps code
    accordingly.

commit 09b035ad85475df08cd9bae8cc2d7aea6d8f0ffe
Author: John Wolfe <jwolfe@vmware.com>
Date:   Mon May 3 19:39:40 2021 -0700

    Common header file change not directly applicable to open-vm-tools.

commit cf65239bd6f5dede5394d1090615e6d70b06cd48
Author: John Wolfe <jwolfe@vmware.com>
Date:   Mon Apr 19 12:41:43 2021 -0700

    Update ChangeLog with the granular push of April 19, 2021
     - plus ChangeLog update of April 5.

commit b5ec5c1b60db89fe8fb4c223b204a8e50077851b
Author: John Wolfe <jwolfe@vmware.com>
Date:   Mon Apr 19 12:32:41 2021 -0700

    Sync "(c)" vs. "(C)" usage in another header file.

commit e4e7aee59955326f1480fc27ffb8eef080fbbefc
Author: John Wolfe <jwolfe@vmware.com>
Date:   Mon Apr 19 12:19:57 2021 -0700

    Update copyright date missed by developer.

commit b8058d49454e7c15fcd4806e51244803b08170b8
Author: John Wolfe <jwolfe@vmware.com>
Date:   Mon Apr 19 11:16:36 2021 -0700

    Sync the (c) copyright symbol with the (C) in the Perforce repository; will
    avoid granular update problems when the copyright changes on these files.

commit 315b159733f55bd617391abf472a4ef2be22a624
Author: John Wolfe <jwolfe@vmware.com>
Date:   Mon Apr 19 11:08:11 2021 -0700

    Common header file change not applicable to open-vm-tools.

commit 1ebf8c871c8db79278fa6cd3f7d24edd4db7ce2d
Author: John Wolfe <jwolfe@vmware.com>
Date:   Mon Apr 19 11:08:11 2021 -0700

    Common source file change not applicable to open-vm-tools.

commit 52523347adccc1ec3670488c6c61ed4c998372f3
Author: John Wolfe <jwolfe@vmware.com>
Date:   Mon Apr 19 11:08:11 2021 -0700

    Changes to common source files not directly applicable to open-vm-tools.

commit cd80433f04bb0f760759a4b64cc52d9950c07230
Author: John Wolfe <jwolfe@vmware.com>
Date:   Mon Apr 19 11:08:11 2021 -0700

    Common header file change not applicable to open-vm-tools.

commit 7417e628d777f598c75d832564478ec199e709d8
Author: John Wolfe <jwolfe@vmware.com>
Date:   Mon Apr 19 11:08:11 2021 -0700

    Common header file change not applicable to open-vm-tools.

commit 5f982aadfcfbdb11d38978c764678c94575eb4b8
Author: John Wolfe <jwolfe@vmware.com>
Date:   Mon Apr 19 11:08:11 2021 -0700

    Common header file change not applicable to open-vm-tools.

commit 48c0a778d94c99ebb0e51a284aa8ea1f6a8d6338
Author: John Wolfe <jwolfe@vmware.com>
Date:   Mon Apr 19 11:08:11 2021 -0700

    Common source file change not applicable to open-vm-tools.

commit fe2192f866a2faed6f9d27a1674838d56aa9f69f
Author: John Wolfe <jwolfe@vmware.com>
Date:   Mon Apr 19 11:08:11 2021 -0700

    Common header file change not applicable to open-vm-tools.

commit a183c79fbd8188a1d2aa1322469d19e71be7d676
Author: John Wolfe <jwolfe@vmware.com>
Date:   Mon Apr 19 11:08:11 2021 -0700

    Unescape JSON in UTF-8.
    
    Add a routine to unescape JSON escape sequence in UTF-8 strings.

commit 865b31e49350e4aefa0858b6575051eae7def5e1
Author: John Wolfe <jwolfe@vmware.com>
Date:   Mon Apr 19 11:08:11 2021 -0700

    Common header file change not applicable to open-vm-tools.

commit 5883b498a44c7d64025e6af761e784a7e2ce72aa
Author: John Wolfe <jwolfe@vmware.com>
Date:   Mon Apr 19 11:08:11 2021 -0700

    Common header file change not applicable to open-vm-tools.

commit e834e17b698f56313e6b6a1f34c2b0c52665e3cd
Author: John Wolfe <jwolfe@vmware.com>
Date:   Mon Apr 19 11:08:11 2021 -0700

    Common header file change not applicable to open-vm-tools.

commit 3827120a9edac868a1094cdd225b02920f952a0e
Author: John Wolfe <jwolfe@vmware.com>
Date:   Mon Apr 19 11:08:11 2021 -0700

    Common header files change to facilitate building with x86_64 and arm64.
    
    Simplify _DMB/_DSB.

commit 5e5494ef373917c706bc14c3fc5f90cdd07a0f4a
Author: John Wolfe <jwolfe@vmware.com>
Date:   Mon Apr 19 11:08:11 2021 -0700

    Common header file change not applicable to open-vm-tools.

commit 65519ffb067661ecea1e0bae077dea5d3ce23197
Author: John Wolfe <jwolfe@vmware.com>
Date:   Mon Apr 19 11:08:11 2021 -0700

    Correct a typo that rendered an if statment to always be true.

commit 27d9e866243ce119746a57d60690efb4c4502fb7
Author: John Wolfe <jwolfe@vmware.com>
Date:   Mon Apr 19 11:08:11 2021 -0700

    Common header file change not applicable to open-vm-tools.

commit 964ecc057dd482efd53c809921a9f97b8efd3313
Author: John Wolfe <jwolfe@vmware.com>
Date:   Mon Apr 19 11:08:11 2021 -0700

    Changes to common source files not directly applicable to open-vm-tools.

commit 57d9962108e0fdd56721ad03a7acec6abb7fdb86
Author: John Wolfe <jwolfe@vmware.com>
Date:   Mon Apr 19 11:08:10 2021 -0700

    Adding thread ID to logging messages.
    
    As more threads (even short-lived worker threads) are added
    to vmtoolsd, add logging of the thread ID to simplify debugging.

commit 4dca880085556da2e7c3515067667a53acf43d54
Author: John Wolfe <jwolfe@vmware.com>
Date:   Mon Apr 19 11:08:10 2021 -0700

    Common header file change not applicable to open-vm-tools.

commit 0f6d89fc0bbf119e2284ba5195b7072d99a503f2
Author: John Wolfe <jwolfe@vmware.com>
Date:   Mon Apr 19 11:08:10 2021 -0700

    Common header file change not applicable to open-vm-tools.

commit a58b9c39768dd4582a2ccbd2483ae6c02d894528
Author: John Wolfe <jwolfe@vmware.com>
Date:   Mon Apr 19 11:08:10 2021 -0700

    Check a previously unchecked return value.
    
    Fixes an "Unused value" issue reported from a Coverity scan of
    open-vm-tools.

commit b9c4441ed7316d1f807697c7145e2c09656f3e5e
Author: John Wolfe <jwolfe@vmware.com>
Date:   Mon Apr 19 11:08:10 2021 -0700

    Common header file change not applicable to open-vm-tools.

commit 82931a1bcb39d5132910c7fb2ddc086c51d06662
Author: John Wolfe <jwolfe@vmware.com>
Date:   Mon Apr 19 11:08:10 2021 -0700

    Fix issues using GCC 11 with gtk >= 3.20 and glib >=2.66.3
    
    With glib2.0 releases >= 2.66.3, glib header files inside an
    extern "C" block will encounter compilation errors.  This has
    impacted several OSS packages.  Consumers of newer versions of glib2.0
    must not include glib headers in an extern "C" block.
    
    GTK 3.20 has deprecated gdk_display_get_device_manager(); using the
    newer gdk_display_get_default_seat() when the GTK version is >= 3.20.
    
    The return value from read() must be used to avoid an unused result
    warning from the compiler.  This can be avoided by using dummy retyping
    in the case where the return value is not used or in this case, using
    the returned value in a debug log message.
    
    Pull Request: https://github.com/vmware/open-vm-tools/pull/505
    Addresses:    https://github.com/vmware/open-vm-tools/issues/500
    Addresses:    https://github.com/vmware/open-vm-tools/issues/509

commit d8ccbf4f386ca996778ed843073f6ad5743c8093
Author: John Wolfe <jwolfe@vmware.com>
Date:   Mon Apr 19 11:08:10 2021 -0700

    Common header file change not applicable to open-vm-tools.

commit fc6368df777de8e862dcc7fac3dec5ccdc8cf817
Author: John Wolfe <jwolfe@vmware.com>
Date:   Mon Apr 19 11:08:10 2021 -0700

    Common header file change not applicable to open-vm-tools.

commit 50a9a23dd3abda3df63f96433821a79f74742bd1
Author: John Wolfe <jwolfe@vmware.com>
Date:   Mon Apr 19 11:08:10 2021 -0700

    Common header file change not applicable to open-vm-tools.
    
    Add new definition for darwin22-64 (macOS 13)

commit 78631eb8a2e4ce12794b1e75a6232482f08d0c96
Author: John Wolfe <jwolfe@vmware.com>
Date:   Mon Apr 5 09:28:52 2021 -0700

    Update ChangeLog with the granular push of April 5, 2021
     - plus ChangeLog update of March 25.

commit b81140454253dfe3c836c03e221aa832da4ac9e8
Author: John Wolfe <jwolfe@vmware.com>
Date:   Mon Apr 5 09:01:43 2021 -0700

    Check return value from VmCheck_GetVersion.
    
    Fixed an issue reported by Coverity scan of open-vm-tools.

commit f68f15d091fcda7ab393586498683d2061f9a85e
Author: John Wolfe <jwolfe@vmware.com>
Date:   Mon Apr 5 09:01:43 2021 -0700

    L10n drop for updated wording in user visible messages to conform to guidelines.

commit d1d9f2fca56a40159b7039f2955410acc3de3489
Author: John Wolfe <jwolfe@vmware.com>
Date:   Mon Apr 5 09:01:43 2021 -0700

    Common header file change not applicable to open-vm-tools.

commit 585747b2d0b6091ffcc9ffce585ef89dd43ea9e8
Author: John Wolfe <jwolfe@vmware.com>
Date:   Mon Apr 5 09:01:43 2021 -0700

    Common header file change not applicable to open-vm-tools.

commit 3256fd9e85d75768f9bcbeb39037a35e2b7c3908
Author: John Wolfe <jwolfe@vmware.com>
Date:   Mon Apr 5 09:01:43 2021 -0700

    Common header file change not directly applicable to open-vm-tools.

commit ba6744a874786f5a890e641fb94f2d048fc39e69
Author: John Wolfe <jwolfe@vmware.com>
Date:   Mon Apr 5 09:01:43 2021 -0700

    Common header file change not applicable to open-vm-tools.

commit ec8b7d139c72287140e660ad4f43c083981b9a6d
Author: John Wolfe <jwolfe@vmware.com>
Date:   Mon Apr 5 09:01:42 2021 -0700

    Fix dereference after null check reported by Coverity.
    
    Removed a NULL pointer test for gErr that causes Coverity to report
    a dereference after null check.

commit d19fe417deed03b2b8a9b8a22cbed1bcc836e0f3
Author: John Wolfe <jwolfe@vmware.com>
Date:   Mon Apr 5 09:01:42 2021 -0700

    Tools gdp plugin updates.

commit 58fca5f585180c19311d084a536ed8014f5c102b
Author: John Wolfe <jwolfe@vmware.com>
Date:   Mon Apr 5 09:01:42 2021 -0700

    Common header file change not applicable to open-vm-tools.

commit 08d82bad0db6d0d04b257748e8434a28f5a7c1c4
Author: John Wolfe <jwolfe@vmware.com>
Date:   Mon Apr 5 09:01:42 2021 -0700

    JSMN: Miscellaneous log message fixes.
    
    * One log message in jsmn_parse_string function referred to a primitive
      instead of a string.
    
    * When the parsing fails, the log message specified the wrong position
      where the parsing failed.
    
    * Changed '%c' to '0x%02x' in the log messages to avoid any issues with
      printing the invalid/unprintable characters.
    
    * Added a new log message for better debugging in one specific error
      code path.

commit 5bf72167ec1870b75699e46df1b5e5e86520492a
Author: John Wolfe <jwolfe@vmware.com>
Date:   Mon Apr 5 09:01:42 2021 -0700

    Common header file change not applicable to open-vm-tools.

commit a5b6b94525ee86d4283ae1db3c424435c93dac61
Author: John Wolfe <jwolfe@vmware.com>
Date:   Mon Apr 5 09:01:42 2021 -0700

    lib/misc/hostinfoPosix.c:
    
    Correct an ifdef typo introduced in an earlier change.

commit 47df40cccede41beffa9658889b51ce1738c61bd
Author: John Wolfe <jwolfe@vmware.com>
Date:   Mon Apr 5 09:01:42 2021 -0700

    lib/file/file.c:  File_UnlinkIfExists()
    
    Revised File_UnlinkIfExists() to return 0 for success and an errno for
    failure.  Previously, a failure was indicated by a -1 and the caller had
    to retrieve the errno.

commit 48f6c1cefc31cab095718ac4383a4fb7fd08d51b
Author: John Wolfe <jwolfe@vmware.com>
Date:   Mon Apr 5 09:01:41 2021 -0700

    lib/file/file.c:  File_Unlink()
    
    Revised File_Unlink() to return 0 for success and an errno for failure.
    Previously, a failure was indicated by a -1 and the caller had to retrieve
    the errno.

commit 996626d977b3e5186d4664491b740a8afc6f45cd
Author: John Wolfe <jwolfe@vmware.com>
Date:   Mon Apr 5 09:01:41 2021 -0700

    Common source file change not directly applicable to open-vm-tools.
    
    lib/file/file.c:
    
    Revised File_UnlinkRetry() and File_UnlinkNoFollow() to return 0 for
    success and an errno for failure.  Previously, a failure was indicated
    by a -1 and the caller had to retrieve the errno.

commit 8a98b8f5d3669812e1524cd692e1dd897e5f0ba9
Author: John Wolfe <jwolfe@vmware.com>
Date:   Mon Apr 5 09:01:41 2021 -0700

    Change to common source files not directly applicable to open-vm-tools.
    
    Add a common function to detect if HyperV is present.

commit 761631d7c7d7c0210dafd6f4e4d5281a6d46a52a
Author: John Wolfe <jwolfe@vmware.com>
Date:   Mon Apr 5 09:01:41 2021 -0700

    Don't follow symlinks in File_Rotate_ByRename().
    
    Delete the directory entries, not where they point to in the case of symlinks.
    
    Also, clean up some of the related and similar source code.

commit f9821bdf9031eda30bc515b4b869522119684393
Author: John Wolfe <jwolfe@vmware.com>
Date:   Mon Apr 5 09:01:41 2021 -0700

    Common header file change not applicable to open-vm-tools.

commit 5f14d310fa604a2d6802b76c8bbe48baac7e7b90
Author: John Wolfe <jwolfe@vmware.com>
Date:   Mon Apr 5 09:01:41 2021 -0700

    Pre-enabled MacOS 13 (Darwin 22).

commit 0c88931b229a0099e6c70cb6eecc83b1b00846d3
Author: John Wolfe <jwolfe@vmware.com>
Date:   Thu Mar 25 20:51:05 2021 -0700

    Update ChangeLog with the granular push of Mar. 25, 2021.
     - plus ChangeLog update of March 5.

commit 244e5bad740fa06eb40c48a7973ae8c519106019
Author: John Wolfe <jwolfe@vmware.com>
Date:   Thu Mar 25 20:21:18 2021 -0700

    Common header file change not applicable to open-vm-tools.

commit c8c330b4df2878b6b152ac8be4f1bc999febe615
Author: John Wolfe <jwolfe@vmware.com>
Date:   Thu Mar 25 20:21:18 2021 -0700

    Add Arm FreeBSD to the ALLARM set in guest_os.h.

commit 2df1c32e009649602f0f3179272107afa2c966b3
Author: John Wolfe <jwolfe@vmware.com>
Date:   Thu Mar 25 20:21:18 2021 -0700

    Clean up the classification information for Ubuntu, Debian, and FreeBSD.
    
    Some important information about these distros was not reflected in
    the macros in guest_os.h.  Fixed this.

commit 0ec0bb8ec20b45b7b1714701276d377db63acabc
Author: John Wolfe <jwolfe@vmware.com>
Date:   Thu Mar 25 20:21:18 2021 -0700

    Changes to common source files not applicable to open-vm-tools.

commit 1a6546dfe7e0d4ed572434bd794d94f5228763b4
Author: John Wolfe <jwolfe@vmware.com>
Date:   Thu Mar 25 20:21:18 2021 -0700

    Fix an uninitialized variable issue reported by a Coverity scan of
    open-vm-tools.

commit f06d7cf7225a8c5e2a58fa2bf6a8f5d301964dfa
Author: John Wolfe <jwolfe@vmware.com>
Date:   Thu Mar 25 20:21:18 2021 -0700

    Record the assignment of 11.2.6 for a VMware Tools emergency patch.

commit a95a56f95b01b3028c72e4da2af7c44fb38a4900
Author: John Wolfe <jwolfe@vmware.com>
Date:   Thu Mar 25 20:21:18 2021 -0700

    Common header file change not applicable to open-vm-tools.

commit d26c6dfb4cf8dd0783df79589b3621f87c71071e
Author: John Wolfe <jwolfe@vmware.com>
Date:   Thu Mar 25 20:21:18 2021 -0700

    Common header file change not applicable to open-vm-tools.

commit f5a922bfd6268ee0690f0aabc03d88bdb781b867
Author: John Wolfe <jwolfe@vmware.com>
Date:   Thu Mar 25 20:21:18 2021 -0700

    Disable NVMe quiesced snapshot by default.
    
    Open-vm-tools has no FSS.  Enable the feature only when it has been
    completely verified and FSS is enabled on the host side.

commit a58a79da6affce6fc993b0fa18b3d2b718a32d18
Author: John Wolfe <jwolfe@vmware.com>
Date:   Thu Mar 25 20:21:18 2021 -0700

    Common header file change not applicable to open-vm-tools.

commit 004a5ddc3f79e126a1a14bac0ac5cf53630c833c
Author: John Wolfe <jwolfe@vmware.com>
Date:   Thu Mar 25 20:21:17 2021 -0700

    Add RHEL9 to the guest_os_tables.h header file.

commit c82f1d9ced8a9c1b13a19256da9d92b64c896906
Author: John Wolfe <jwolfe@vmware.com>
Date:   Thu Mar 25 20:21:17 2021 -0700

    FreeBSD now supports Arm
    
    Upgrade the guest identification code to handle this.

commit 4f7441d8cd20923e509ff819084693bbd8c928df
Author: John Wolfe <jwolfe@vmware.com>
Date:   Thu Mar 25 20:21:17 2021 -0700

    Fix a memory leak reported by a partner from their Coverity scans.

commit 6cda6b456e88c570aac9c3eb8ee1765347e43a27
Author: John Wolfe <jwolfe@vmware.com>
Date:   Thu Mar 25 20:21:17 2021 -0700

    Linux guest identification: Support multiple architectures.
    
    Allow machine architecture information to be present in the
    "short string" and the guestOS string.  This is done via a prefix,
    "<arch>-" (e.g. arm-ubuntu-64, riscv-debian11-64, arm-windows10-64)
    with the X86 architecture being implied (no explicit "<arch>-").
    
    Add the recognition of the Arm machine architecture to the Linux
    guest identification code.

commit 3694c7e9071771ccc6690a7f1473206cc21b3452
Author: John Wolfe <jwolfe@vmware.com>
Date:   Thu Mar 25 20:21:17 2021 -0700

    Style change, alignment correction.

commit 6e980e3adeed221af11edc3ef66dcb382474642c
Author: John Wolfe <jwolfe@vmware.com>
Date:   Thu Mar 25 20:21:17 2021 -0700

    Clipboard logging improvement.
    
    Add a log instruction in CPClipboard_SetItem() to print the data size for
    every format.

commit c6b98a52e69488006fef87c63a3cc186ab3d9525
Author: John Wolfe <jwolfe@vmware.com>
Date:   Thu Mar 25 20:21:17 2021 -0700

    Add machine architecture information to os.detailed.data.
    
    The detailed data now include information about the guest's running
    machine architecture.  A later change will deal with the guest
    "short name" (a.k.a. the guestOS string).

commit f387d5a2cc4a2221bb4802915e4e432adc1a945f
Author: John Wolfe <jwolfe@vmware.com>
Date:   Thu Mar 25 20:21:17 2021 -0700

    Tools gdp plugin updates.

commit 5689130bbc010843b718a0691ee3765624beca00
Author: John Wolfe <jwolfe@vmware.com>
Date:   Thu Mar 25 20:21:17 2021 -0700

    Implement log redirection for the deployPkg plugin.
    
    On Linux, /var/log/vmware-imc/toolsDeployPkg.log is the default deployPkgs
    log file.  This change allows users to redirect that log to the vmware.log
    on the host or to another file located on the guest VM.  Redirection is
    controlled by settings in the "logging" section of the tools.conf file.
    
    See the examples in the sample tools.conf file provided in the distribution.

commit ce844c061dc2c8049d8c6f4c6499848cfa145728
Author: John Wolfe <jwolfe@vmware.com>
Date:   Thu Mar 25 20:21:17 2021 -0700

    Changes to common header files.
    
    GuestOS: Begin recognizing Arm in VMware products.

commit 49ca4d0632ab5920c45e536883db5154cad2b8e4
Author: John Wolfe <jwolfe@vmware.com>
Date:   Thu Mar 25 20:21:17 2021 -0700

    Stylistic changes to the serviceDiscovery plugin Makefile.
    
    Replaced all occurrences of "$(libdir)/open-vm-tools" with "$(pkglibdir)".
    Split the makefile command lines to fit within 80 columns.

commit 807a1167e3bef3f070773ea1d8e2fd812f82cfd6
Author: John Wolfe <jwolfe@vmware.com>
Date:   Thu Mar 25 20:21:17 2021 -0700

    Common header file change not applicable to open-vm-tools.

commit adaeae034bd8d4fa150700f96f617e40fc22edf1
Author: John Wolfe <jwolfe@vmware.com>
Date:   Fri Mar 5 11:28:17 2021 -0800

    Update the ChangeLog with Mar. 5 corrections
     - plus ChangeLog update of Mar. 4.

commit fdc50f3716bd23dd891eccf292741c3f48d342e1
Author: John Wolfe <jwolfe@vmware.com>
Date:   Fri Mar 5 11:19:30 2021 -0800

    Added complete LICENSE file to the jsmn.h and jsmn.c source files.

commit 7fb7dd20e9b879c4c75eb9349c761ca0f284f9d1
Author: John Wolfe <jwolfe@vmware.com>
Date:   Thu Mar 4 16:41:38 2021 -0800

    Update ChangeLog with the granular push of Mar. 4, 2021.
     - plus Changelog update of Feb. 22.

commit 1a13bb349ab93d6861cdb57daf6cec451cca616a
Author: John Wolfe <jwolfe@vmware.com>
Date:   Thu Mar 4 16:34:57 2021 -0800

    Correct some missed copyright dates for 2021 publication.

commit 30a9f295681983c778ea89eef379b8822518e524
Author: John Wolfe <jwolfe@vmware.com>
Date:   Thu Mar 4 13:48:46 2021 -0800

    Configuring OVT with the --without-pam option will implicitly disable vgauth.
    
    When no vgauth option is given alongside -–without-pam, a warning
    is displayed with a message “Building without PAM; vgauth will be
    disabled.”.
    
    When -–disable-vgauth is supplied alongside –-without-pam, no
    warning or error message is displayed.
    
    When -–enable-vgauth is supplied alongside -–without-pam, an
    error will be thrown and the configure stage will be aborted with an
    error message “Cannot enable vgauth without PAM. Please configure
    without --without-pam or without --enable-vgauth.”
    
    Github Issue: https://github.com/vmware/open-vm-tools/issues/481

commit edeef6123b1c1edeac42acd4b45f5dab96a8c8d3
Author: John Wolfe <jwolfe@vmware.com>
Date:   Thu Mar 4 13:48:46 2021 -0800

    Common header file change not applicable to open-vm-tools.

commit f28bea2dde358e4a12f90f4436d276d9c5e3be77
Author: John Wolfe <jwolfe@vmware.com>
Date:   Thu Mar 4 13:48:46 2021 -0800

    Common source file changes not applicable to open-vm-tools.

commit 65d92cd11edafe3e9ff7c96e83d824da6ecf4ae7
Author: John Wolfe <jwolfe@vmware.com>
Date:   Thu Mar 4 13:48:46 2021 -0800

    Tools gdp plugin updates.

commit c94ae5a4c7524f0d424ffd0a2cbc0aa685a6a710
Author: John Wolfe <jwolfe@vmware.com>
Date:   Thu Mar 4 13:48:46 2021 -0800

    Common header file change not applicable to open-vm-tools.

commit 662f85c3f7d356cfbb8e23dff0a7c4dfa6f74fba
Author: John Wolfe <jwolfe@vmware.com>
Date:   Thu Mar 4 13:48:46 2021 -0800

    tools/vmwgfxctrl: Add a command line tool for controlling vmwgfx.
    
    vmwgfxctrl is a small command line tool used to control various
    aspects of the vmwgfx kernel driver.  Currently it can both
    display and set current topology of the vmwgfx kernel driver.
    
    It should be distributed alongside other open-vm-tools binaries.
    It's incredibly useful when trying to set custom resolution on any
    recent distro (that includes multi-monitor setups).

commit b00709f8f9af26a1fb5803ef22c155b5983086ac
Author: John Wolfe <jwolfe@vmware.com>
Date:   Thu Mar 4 13:48:46 2021 -0800

    Change not applicable to open-vm-tools.
    
    Windows: Add default setting to example tools.conf.

commit e239a31df9563c38ffbc0468deb1018b52334e02
Author: John Wolfe <jwolfe@vmware.com>
Date:   Thu Mar 4 13:48:46 2021 -0800

    stringxx: Replace usage of deprecated glibmm function
    
    Glibmm::RefPtr::clear() has been deprecated for a while and was removed in
    2.51. The reasoning is listed in the 2.44 header:
    
    "/// @deprecated Use reset() instead because this leads to confusion with
    clear() methods on the underlying class."
    
    reset() has been available since 2.16, so it is trivial to switch to it.

commit 44bfc5bc266ae7fc9c8c3df551220942c187c587
Author: John Wolfe <jwolfe@vmware.com>
Date:   Thu Mar 4 13:48:46 2021 -0800

    Common header file change not applicable to open-vm-tools.

commit b2f9775cac95500b3ab19ac35bc9d40d48d41d2e
Author: John Wolfe <jwolfe@vmware.com>
Date:   Thu Mar 4 13:48:46 2021 -0800

    PowerOps plugin logging of diagnostic messages on the host.
    
    To assist with diagnosis of VM power operations, have the powerOps plugin
    log messages about guest OS reboot, shutdown, power-on/power-off,
    script execution, and exit status to the VM's guest.log file on the host.

commit c3fad0b7d4f505f22e5606c6587833948f420c7e
Author: John Wolfe <jwolfe@vmware.com>
Date:   Thu Mar 4 13:48:46 2021 -0800

    Common header file change not applicable to open-vm-tools.

commit 9bdfa71a8d86b7182c0ed2b8ea9e42f6aa0d33e8
Author: John Wolfe <jwolfe@vmware.com>
Date:   Thu Mar 4 13:48:46 2021 -0800

    Reduce or eliminate Linux dependency on the "net-tools" package.
    
    The "ifconfig" and "netstat" commands are deprecated in more recent
    releases of Linux.  Update the Linux vm-support script to use the "ip"
    and "ss" commands when available.
    
    If Available:         Fallback:
         ip                   ifconfig
         ip route             route
         ss                   netstat
    
    Addresses: https://github.com/vmware/open-vm-tools/issues/446

commit 9b2d46f1f36535e7a0838890a151cd63a853f198
Author: John Wolfe <jwolfe@vmware.com>
Date:   Mon Feb 22 10:13:53 2021 -0800

    Update ChangeLog with the granular push of Feb. 22, 2021.
      plus Changelog update of Feb. 4.

commit a7f9569f76f4ff05886dc3f4f9b5d3531d87c0ef
Author: John Wolfe <jwolfe@vmware.com>
Date:   Mon Feb 22 09:37:00 2021 -0800

    Common header file change not applicable to open-vm-tools.

commit ff99f1169acc775d2e150f9cd4035c3bbd5eaf02
Author: John Wolfe <jwolfe@vmware.com>
Date:   Mon Feb 22 09:37:00 2021 -0800

    lib/file: Deleting a directory tree should not care about missing files
    
    Tolerate a directory entry disappearing while a directory tree is being
    deleted.

commit 533d1a6ee716635f0175584e62aaa6a1a115e00e
Author: John Wolfe <jwolfe@vmware.com>
Date:   Mon Feb 22 09:37:00 2021 -0800

    Common header file changes: additional pre-gcc-4.4 clean up.

commit 433270c8dc916aeafd222a55a9bd2a301ac573f6
Author: John Wolfe <jwolfe@vmware.com>
Date:   Mon Feb 22 09:37:00 2021 -0800

    Fix miscellaneous Codacy warnings in Tools and VGAuth code.
    
    Multiple warnings "The scope of the variable can be reduced" reported by
    the Codacy static analysis tool have been addressed.

commit d0b0527a75c4e265e5e9b21cfa87e9bc40733cb5
Author: John Wolfe <jwolfe@vmware.com>
Date:   Mon Feb 22 09:37:00 2021 -0800

    Common header file change not applicable to open-vm-tools.

commit 5c27a31bbe54cdff6f53825a163d65e1c559a884
Author: John Wolfe <jwolfe@vmware.com>
Date:   Mon Feb 22 09:37:00 2021 -0800

    Adding FreeBSD on ARM64 support to open-vm-tools.
    
    Updating the FreeBSD specific sections of open-vm-tools to adjust
    where necessary for ARM64.   The FreeBSD vmballoon driver (vmmemctl.ko)
    will use the backdoorGcc64_arm64.c when built for ARM64.
    
    Pull request: https://github.com/vmware/open-vm-tools/pull/474

commit f3f8353eb2037f84d7f7ed6101086680ec58bdff
Author: John Wolfe <jwolfe@vmware.com>
Date:   Mon Feb 22 09:37:00 2021 -0800

    Common header file change not applicable to open-vm-tools.

commit 51328a83a99526be033774c32ef78934b0a4f6e2
Author: John Wolfe <jwolfe@vmware.com>
Date:   Mon Feb 22 09:36:59 2021 -0800

    Common header file change not applicable to open-vm-tools.

commit fb05d52910e9929ed3e23374a2d59bbbd96e4a8d
Author: John Wolfe <jwolfe@vmware.com>
Date:   Mon Feb 22 09:36:59 2021 -0800

    Common header file change not applicable to open-vm-tools.

commit 4071ec7e4067f57d3747f2e95a04de23859d1735
Author: John Wolfe <jwolfe@vmware.com>
Date:   Mon Feb 22 09:36:59 2021 -0800

    Common header file change not applicable to open-vm-tools.

commit 08b6d1d81dc574a9ddbeead44ea8b72dcf5d4c00
Author: John Wolfe <jwolfe@vmware.com>
Date:   Mon Feb 22 09:36:59 2021 -0800

    Common header file change not applicable to open-vm-tools.

commit 05c7fa93f68be1c96badaa596d25c12a6654eed1
Author: John Wolfe <jwolfe@vmware.com>
Date:   Mon Feb 22 09:36:59 2021 -0800

    Common header file change not applicable to open-vm-tools.

commit 619df79c8d3661d5609d68419c42a7e9e81463c5
Author: John Wolfe <jwolfe@vmware.com>
Date:   Mon Feb 22 09:36:59 2021 -0800

    Common header file change not applicable to open-vm-tools.

commit f200cb67cd75913c0850df7758a3adc5a462a688
Author: John Wolfe <jwolfe@vmware.com>
Date:   Mon Feb 22 09:36:59 2021 -0800

    Clean up pre-gcc-4.4 macros
    
    Gcc is now "always" at least gcc-4.4 (checked in vm_basic_types.h),
    which means many conditionals for earlier gcc can be removed.

commit 6c116db015bf794f420019aa4210004ebff262fd
Author: John Wolfe <jwolfe@vmware.com>
Date:   Mon Feb 22 09:36:59 2021 -0800

    Common header file change not directly applicable to open-vm-tools.

commit 4fa8c3dde624e209af5ecaaeb6ac720d9abfaa81
Author: John Wolfe <jwolfe@vmware.com>
Date:   Mon Feb 22 09:36:59 2021 -0800

    Compiler minimums: bump to gcc-4.4

commit cbd0de661501194f0834ff0f8ff215344989ef38
Author: John Wolfe <jwolfe@vmware.com>
Date:   Mon Feb 22 09:36:59 2021 -0800

    Fix miscellaneous Codacy warnings in deployPkg plugin code.
    
    Multiple warnings "The scope of the variable can be reduced" reported by
    the Codacy static analysis tool have been addressed.

commit 08e78ef8082830191d1be09a0b3a6806bd408c9e
Author: John Wolfe <jwolfe@vmware.com>
Date:   Mon Feb 22 09:36:59 2021 -0800

    Common header file change not applicable to open-vm-tools.

commit 649dc72afb024063fc9c5871ee411bb1ad82f45d
Author: John Wolfe <jwolfe@vmware.com>
Date:   Mon Feb 22 09:36:59 2021 -0800

    [open-vm-tools part] Support raw cloud-init data in VM customization.
    
    To support this feature, open-vm-tools needs to check whether cloud-init
    can support raw cloud-init data; then copy the data to the cloud-init
    cfg directory.

commit 39c9113caae0750342ef6049201f6c8976d8535b
Author: John Wolfe <jwolfe@vmware.com>
Date:   Mon Feb 22 09:36:59 2021 -0800

    Added 2 error codes for supporting raw cloud-init data in VM customization.
    
    Header file updated with errors detected when using raw cloud-init data
    in guest customization.
      - cloud-init version is too old to support raw cloud-init data.
      - cloud-init meta data format is invalid.

commit 5bf675afdc2c7d021bdac29f3bebe2d3bbb70c37
Author: John Wolfe <jwolfe@vmware.com>
Date:   Mon Feb 22 09:36:59 2021 -0800

    Common header file change not applicable to open-vm-tools.

commit bd2c979437f44ecdc5a23a24b3e0afd301a21151
Author: John Wolfe <jwolfe@vmware.com>
Date:   Mon Feb 22 09:36:59 2021 -0800

    Remove lib/include/vmware_pack_*.h header files.
    
    Previous changes have removed the last usages of these headers; now using
    '#pragma pack' 100% of the time.

commit 0da0823a61677c6140a71a8407acccdf5b4a3de8
Author: John Wolfe <jwolfe@vmware.com>
Date:   Thu Feb 4 10:13:38 2021 -0800

    Update ChangeLog with the granular push of Feb. 4, 2021.
      - plus Changelog update of Jan. 22.

commit 38a44105dfc934aded80b38e4cb242daacc2bca5
Author: John Wolfe <jwolfe@vmware.com>
Date:   Thu Feb 4 09:57:03 2021 -0800

    Common header file change not directly applicable to open-vm-tools.

commit 3d114fa0a5c050d1e84d6e73a9942d2e82aa8f00
Author: John Wolfe <jwolfe@vmware.com>
Date:   Thu Feb 4 09:57:03 2021 -0800

    Drop usage of vmware_pack_*.h header files.
    
    Both gcc and clang support the Microsoft-style "pragma pack" syntax.

commit ff5eb5f448c78448b96f9c3db957d19f0288a9b6
Author: John Wolfe <jwolfe@vmware.com>
Date:   Thu Feb 4 09:57:03 2021 -0800

    resolution: Fix kms autodetection
    
    Currently, the elf binary of the xorg driver is loaded to check for a
    string that was put in the .modinfo section in the driver.  Unfortunately
    there are two problems with this approach:
    
      1) Distros now ship without xorg, so the xorg .so doesn't exist and
         there's nothing to check.
      2) Distros (e.g. Fedora) do heavy optimizations and remove the .modinfo
         section from the .so, so the string cannot be found even though the
         driver exists.
    
    To fix both, stop depending on being able to parse the elf binary of the
    xorg driver.  Instead, let the plugin check for the existence of the drm
    driver with a sufficiently high version, and if it exists, use kms.
    This removes the dependency on X for kms.  Also increase the version of
    vmwgfx required to ensure atomic mode-setting plus relevant bug fixes (in
    the kernel since 2017) are available.

commit c5b510fded54592eae1c5a4a61f8119f69666a3f
Author: John Wolfe <jwolfe@vmware.com>
Date:   Thu Feb 4 09:57:03 2021 -0800

    Add a switch to the vm-support script to transfer the support bundle to the hypervisor
    
    The vm-support script unconditionally transferred the support bundle to
    to the VMware hypervisor, thereby filling vmware.log.
    This fix changes the default behavior of the Linux and Windows scripts
    to *not* transfer the logs to the host.
    
    Added an option '-x' to both scripts to let the user elect to
    transfer the guest support bundle to the host.

commit f7ddf98958097197468cd153227317cba205a19c
Author: John Wolfe <jwolfe@vmware.com>
Date:   Thu Feb 4 09:57:03 2021 -0800

    Add NVMe capability for vmbackup.
    
    The vmx/vmbackup logic checks if tools/vmbackup can support NVMe.  If it
    is supported, vmx/vmbackup can further go through the app quiesce process.
    Otherwise, vmx/vmbackup requests the filesystem quiesce process.

commit 61a691368b6e102d939173583e5e08c6ed1673dc
Author: John Wolfe <jwolfe@vmware.com>
Date:   Thu Feb 4 09:57:03 2021 -0800

    Common header file change not applicable to open-vm-tools.

commit b797923f9a5e960bb5c2971132d7cac592defc00
Author: John Wolfe <jwolfe@vmware.com>
Date:   Thu Feb 4 09:57:03 2021 -0800

    Common header file change not applicable to open-vm-tools.

commit ce4ad3f984f4926d75888360b58b1b9b5637528d
Author: John Wolfe <jwolfe@vmware.com>
Date:   Thu Feb 4 09:57:03 2021 -0800

    Common header file change not applicable to open-vm-tools.

commit e2eb818a1d6d8947bc9c95801f714af202692963
Author: John Wolfe <jwolfe@vmware.com>
Date:   Thu Feb 4 09:57:03 2021 -0800

    Common header file change not directly applicable to open-vm-tools.

commit 056936aea88980f1474daaf34f20aacf34cc39c5
Author: John Wolfe <jwolfe@vmware.com>
Date:   Thu Feb 4 09:57:03 2021 -0800

    Common header file change not applicable to open-vm-tools.

commit 2c10a53bc8c41baaff4f8817d8f35d2808291c3a
Author: John Wolfe <jwolfe@vmware.com>
Date:   Thu Feb 4 09:57:03 2021 -0800

    Common header file change not applicable to open-vm-tools.

commit 4e9abe77c7ca725b3cbc70ed0659794a6e54f269
Author: John Wolfe <jwolfe@vmware.com>
Date:   Thu Feb 4 09:57:03 2021 -0800

    Common header file change not applicable to open-vm-tools.

commit 4ab1a9303926a9c50ec099bd9ed2778d02ed7fdf
Author: John Wolfe <jwolfe@vmware.com>
Date:   Thu Feb 4 09:57:03 2021 -0800

    Add tools version 10.3.24 to list of tools versions.
    
    Document use of 10.3.24 for the next possible release of VMware Tools
    (tartools) or OSPS for older releases of Linux.

commit 3d237b31774e58d637c88047567cf4394d3f8654
Author: John Wolfe <jwolfe@vmware.com>
Date:   Thu Feb 4 09:57:03 2021 -0800

    Common header file change not applicable to open-vm-tools.

commit 7a830f9330fc9a5599a6d04ad07b0ac6cffcb3c3
Author: John Wolfe <jwolfe@vmware.com>
Date:   Fri Jan 22 12:55:24 2021 -0800

    Added in the ChangeLog update comment from Dec 31.

commit 5ad6d8f3f627c050e2b58acc916166d09822f221
Author: John Wolfe <jwolfe@vmware.com>
Date:   Fri Jan 22 12:52:09 2021 -0800

    Update ChangeLog with the granular push of Jan. 22, 2021.

commit c777cf7c2d053948c18fda88bba8e2564c495518
Author: John Wolfe <jwolfe@vmware.com>
Date:   Fri Jan 22 12:39:50 2021 -0800

    Correct missing 2021 copyright dates.

commit c41a0d7d9f3d9e30b62eb64b30a8cba362edcd59
Author: John Wolfe <jwolfe@vmware.com>
Date:   Fri Jan 22 12:25:41 2021 -0800

    Common header file change not applicable to open-vm-tools.

commit 7a300e61857eeb16174f97eb8f95bb47f2499561
Author: John Wolfe <jwolfe@vmware.com>
Date:   Fri Jan 22 12:25:41 2021 -0800

    Common header file change not applicable to open-vm-tools.

commit 3e5288ecb310ad2cb8dcdce586aaee11abd080ba
Author: John Wolfe <jwolfe@vmware.com>
Date:   Fri Jan 22 12:25:41 2021 -0800

    File_Rotate: Optimize FileRotateByRenumber performance

commit f06ab994230b074a361edbd76e29e00a7b3160ef
Author: John Wolfe <jwolfe@vmware.com>
Date:   Fri Jan 22 12:25:41 2021 -0800

    Fix an issue where CustomizationUnknownFailure is generated multiple times
    on Linux.
    
    For Linux, sysimage sends a failure status to VMX when the deploy pkg
    failed.  The tools plugin then sends the failure notice again.  Changing the
    plugin to only send the failure notice for Windows guests where the
    failure has yet to be logged.

commit 61d8c3cfd2d1ed84c6527ae446f543324a341f38
Author: John Wolfe <jwolfe@vmware.com>
Date:   Fri Jan 22 12:25:41 2021 -0800

    Common header file change not directly applicable to open-vm-tools.

commit 41b2a9b1f07e4e1971f7523290c9443d0b251f29
Author: John Wolfe <jwolfe@vmware.com>
Date:   Fri Jan 22 12:25:41 2021 -0800

    Common header file change not applicable to open-vm-tools.

commit 4a9cdfb5190706a8471bf668247011a0725af09c
Author: John Wolfe <jwolfe@vmware.com>
Date:   Fri Jan 22 12:25:41 2021 -0800

    Customization: Set log level to info, not error, for failed /sbin/telinit command
    
    The error message of a failed /sbin/telinit command is confusing for
    customers who might think customization failed.  On some Guest OSes,
    the repeatedly executing /sbin/telinit command can fail while a reboot
    is happening and the init daemon has been killed.
    This change sets log level to info, not error, for failed /sbin/telinit
    command.
    Note: The first /sbin/telinit commmand failure will fail customization
    with error 127; this is unchanged.

commit ecf07f0bf6cbab57c9e970efa32ca53e6c207aab
Author: John Wolfe <jwolfe@vmware.com>
Date:   Fri Jan 22 12:25:41 2021 -0800

    lib/file/file.c: Use Err_Errno instead of errno directly.

commit 741870477774566d0c065ae7f432ecda3e0caafc
Author: John Wolfe <jwolfe@vmware.com>
Date:   Fri Jan 22 12:25:41 2021 -0800

    lib/file/file.c: Fix memory leak
    
    Don't continue; jump to ensure string free.

commit 5f8671ff14899d34f7abc07550812d5951e927b0
Author: John Wolfe <jwolfe@vmware.com>
Date:   Fri Jan 22 12:25:41 2021 -0800

    Invalid file name causes the VMX to crash in log file rotation
    
    Parse the log file names without using sscanf.  This way no "%" in
    a file name can look like a valid scanf directive.

commit 2b2d31c783c551b25d6a5525c3227d2dc87e64d7
Author: John Wolfe <jwolfe@vmware.com>
Date:   Fri Jan 22 12:25:40 2021 -0800

    Common header file change not applicable to open-vm-tools.

commit 68853a46e351f6d850973c01762b1188a685001a
Author: John Wolfe <jwolfe@vmware.com>
Date:   Fri Jan 22 12:25:40 2021 -0800

    Common header file change not applicable to open-vm-tools.

commit d37933efb2dacaadc11fd5df8de51d7537bd9306
Author: John Wolfe <jwolfe@vmware.com>
Date:   Fri Jan 22 12:25:40 2021 -0800

    Common header file change not applicable to open-vm-tools.

commit 69b5354e7df1ab0579f1c25fa2e0cf5414cec037
Author: John Wolfe <jwolfe@vmware.com>
Date:   Fri Jan 22 12:25:40 2021 -0800

    [resolution/x11] Preserve the rotation
    
    The screen orientation/rotation was being reset on each mode set.
    In general that is not a bad behavior.   But it does break with a
    fit to window and such as it will continuously reset the user
    requested orientation.
    This patch preserves the orientation/rotation on mode changes.

commit d65ad41e69517cbd2ef653b30ddcfca528b835c3
Author: John Wolfe <jwolfe@vmware.com>
Date:   Fri Jan 22 12:25:40 2021 -0800

    Log file name becomes invalid after a rotation
    
    This is because the accounting is done unsigned but the printf used (in
    multiple places) was "%d".  Fix this by using "%u".
    
    As documented in the function header, the wrap around case was not handled
    properly, so this was fixed as well.  If the maximum rotation number hits
    MAX_UINT32, all of the files are renamed to pack the files as if this was
    the beginning of a rotation sequence.

commit 462c995f2deeaa578792b65c22eb082b9f487305
Author: John Wolfe <jwolfe@vmware.com>
Date:   Fri Jan 22 12:25:40 2021 -0800

    Common header file change not applicable to open-vm-tools.

commit ba3483f293b56d696b962f691fa66fd888cc2964
Author: John Wolfe <jwolfe@vmware.com>
Date:   Fri Jan 22 12:25:40 2021 -0800

    Common header file change not applicable to open-vm-tools.

commit 937691d51dd93ee8043adc83c24f3b7fe4c25bcb
Author: John Wolfe <jwolfe@vmware.com>
Date:   Thu Dec 31 10:16:50 2020 -0800

    Update ChangeLog with the granular push of Dec. 31.

commit 2ca1201b81d7513cc4d709ae766daf7eb4ae3612
Author: John Wolfe <jwolfe@vmware.com>
Date:   Thu Dec 31 10:12:25 2020 -0800

    Correcting missed copyright date updates.
    
    Adding 2020 to the copyright of a few files modified in this year.

commit 73491aa22b8892784b68ef2b7e285c6d95261fa6
Author: John Wolfe <jwolfe@vmware.com>
Date:   Thu Dec 31 10:12:25 2020 -0800

    Common header file change not applicable to open-vm-tools.

commit 2d07080e644b2c6f12aae02006eb40adcac2a1ca
Author: John Wolfe <jwolfe@vmware.com>
Date:   Thu Dec 31 10:12:25 2020 -0800

    Common header file change not applicable to open-vm-tools.

commit 64ccc4db5bc5d2aac817af5041fe482e2982c7ed
Author: John Wolfe <jwolfe@vmware.com>
Date:   Tue Dec 22 13:01:04 2020 -0800

    Update some copyright dates for 2020 publication.

commit 2b6aac74cdc34ce88a7ca04aee3bfa4df888f391
Author: John Wolfe <jwolfe@vmware.com>
Date:   Tue Dec 22 12:22:04 2020 -0800

    Changes to common source files not immediately applicable to open-vm-tools.
    
    Staging source files and changes for a future feature.

commit af42d91f5881f1fcec0a902206386f546306dfe9
Author: John Wolfe <jwolfe@vmware.com>
Date:   Tue Dec 22 12:22:03 2020 -0800

    OVT: Build only fuse-based or kernel module vmblocktest programs.
    
    The OVT configuration determines whether open-vm-tools will build
    a vmblock kernel module or a vmblock-fuse user level VMBlock
    implementation.  Both versions of the vmblocktest program(s) are not
    needed.   Linux OVT is only using the vmblock-fuse implementation.
    
    Select the version to build based on the HAVE_FUSE setting from the
    ./configure run.
    
    This fixes https://github.com/vmware/open-vm-tools/issues/467

commit 2a6f597bc91b8806601d186ab5be9d219ce01637
Author: John Wolfe <jwolfe@vmware.com>
Date:   Tue Dec 22 12:22:03 2020 -0800

    Common header file change not applicable to open-vm-tools.

commit 2a0984da06bd84dc85228368f4a449e53cf04b91
Author: John Wolfe <jwolfe@vmware.com>
Date:   Tue Dec 22 12:22:03 2020 -0800

    Common header file change not applicable to open-vm-tools.

commit 4c15a5dd7ea13adee0774298d837fc3e712be910
Author: John Wolfe <jwolfe@vmware.com>
Date:   Tue Dec 22 12:22:03 2020 -0800

    Common header file change not applicable to open-vm-tools.

commit 1d8243ee2d6b606f0be546fdaae494229c0714a6
Author: John Wolfe <jwolfe@vmware.com>
Date:   Tue Dec 22 12:22:03 2020 -0800

    Common source file change not applicable to open-vm-tools

commit 2a8f1de3f7ff1d81f45c9a81f06beae95b74af07
Author: John Wolfe <jwolfe@vmware.com>
Date:   Tue Dec 22 12:22:03 2020 -0800

    Common header file change not directly applicable to open-vm-tools.

commit 9b2d29f394066714ac0131c9904c01a5430ce16d
Author: John Wolfe <jwolfe@vmware.com>
Date:   Tue Dec 22 12:22:03 2020 -0800

    Changes to a common source file not applicable to open-vm-tools.

commit 54d0128fc4ec2f2b256b88ad978b780c696b9c5d
Author: John Wolfe <jwolfe@vmware.com>
Date:   Tue Dec 22 12:22:03 2020 -0800

    Corrected a few typos and reworded sentences in tools.conf.
    
    Corrected a few typos, reworded a few sentences, added some
    details for quiescing scripts and removed some duplicates.

commit c80f0f3db5df3a055c70949e4c07326f98ac7045
Author: John Wolfe <jwolfe@vmware.com>
Date:   Tue Dec 22 12:22:03 2020 -0800

    MXUser Semaphores - nanosecond resolution wait times
    
    The graphics team requested the ability to have semaphore wait times
    less than a millisecond.  This would greatly improve some graphics
    operations.  Since POSIX platforms (i.e. ESXi, MacOS, Linux) support
    nanosecond resolution for semaphore wait times, a new timed semaphore
    wait routine with nanosecond resolution is introduced.

commit a2396202001370cf37d4cea3087b6a83bcb0cb61
Author: John Wolfe <jwolfe@vmware.com>
Date:   Tue Dec 22 12:22:03 2020 -0800

    Common header file change not applicable to open-vm-tools.

commit bc9196b59469f9269c73d8cca605e7628d6b3d17
Author: John Wolfe <jwolfe@vmware.com>
Date:   Tue Dec 22 12:22:03 2020 -0800

    Update copyright date for products to be released in 2021.

commit 6284afd17986fe3053fc6d69560d319dacb5299c
Author: John Wolfe <jwolfe@vmware.com>
Date:   Tue Dec 22 12:22:03 2020 -0800

    Common header file change not applicable to open-vm-tools.

commit dec004f0853468937b8e1e7b25f5062c58d131e2
Author: John Wolfe <jwolfe@vmware.com>
Date:   Tue Dec 22 12:22:03 2020 -0800

    Common header file change not applicable to open-vm-tools.

commit 30874008335209a51531a50bc27d05b7fac513fe
Author: John Wolfe <jwolfe@vmware.com>
Date:   Tue Dec 22 12:22:03 2020 -0800

    Common header file change not applicable to open-vm-tools.

commit 816f569db5207ffe321372edf75836eb4cff1992
Author: John Wolfe <jwolfe@vmware.com>
Date:   Thu Dec 10 19:34:56 2020 -0800

    Common header file change not applicable to open-vm-tools.

commit 197124856f619fb303f8bb5f91489c8f6753e0e4
Author: John Wolfe <jwolfe@vmware.com>
Date:   Thu Dec 10 19:34:56 2020 -0800

    Change to common source file not immediately applicable to open-vm-tools.
    
    GuestStore Upgrade: add settings to the tools.conf file
    
    This change adds the GuestStore Upgrade settings to the tools.conf
    file installed with Tools.
    
    Settings are:
    [gueststoreupgrade]
    
     # The guestStoreUpgrade plugin is only available for Windows.
    
     # The policy value is one of the settings listed below.
     # off         = no VMware Tools upgrade from GuestStore. Feature is
     #               disabled.
     # manual      = (Default) VMware Tools upgrade from GuestStore is
     #               manually started.
     # powercycle  = VMware Tools upgrade from GuestStore on system
     #               power on.
    
     #policy=manual
    
     # Time interval for periodically checking available VMware Tools package
     # version in the GuestStore.
     # User-defined poll interval in seconds. Set to 0 to disable polling.
     # Minimum valid value is 900 seconds (15 minutes)
     # Default value is 3600 seconds (60 minutes)
     #poll-interval=3600
    
     # VMware Tools package version metadata key to specify a VMware Tools
     # package version in the GuestStore.
     # User-defined key for VMware Tools package version.
     # Default value is "vmtools" which points to the latest version of
     # VMware Tools package in the GuestStore.
     #vmtools-version-key=vmtools

commit 36519ebbb0c6f14b0d2e56525223938ff4b65595
Author: John Wolfe <jwolfe@vmware.com>
Date:   Thu Dec 10 19:34:56 2020 -0800

    Common header file change not applicable to open-vm-tools.

commit cad956d8cb6c71f5726fa630602085f90855d56a
Author: John Wolfe <jwolfe@vmware.com>
Date:   Thu Dec 10 19:34:56 2020 -0800

    Changes to common header files not applicable to open-vm-tools.

commit 6630aeda4ae52007744dbe789e59f0212a5cd818
Author: John Wolfe <jwolfe@vmware.com>
Date:   Thu Dec 10 19:34:56 2020 -0800

    Common header file change not applicable to open-vm-tools.

commit d70f18262ccf9719f490671d1a2b7b3df57a5336
Author: John Wolfe <jwolfe@vmware.com>
Date:   Thu Dec 10 19:34:56 2020 -0800

    Common header file change not applicable to open-vm-tools.

commit c504335ff4d11b93d6225a3f68f2faa88fe36f4a
Author: John Wolfe <jwolfe@vmware.com>
Date:   Thu Dec 10 19:34:56 2020 -0800

    The next Windows Server OS is Windows Server 2022
    
    Originally guessed 2021 based on early data, but now Microsoft has
    provided the official name and date.  Update the internals appropriately.
    
    Add some TBD markers as a reminder to update the guest identification
    code once Windows Server 2022 has an official build number.

commit f5c38172e4d87342ffd8bf6f3f3e498d98705f5e
Author: John Wolfe <jwolfe@vmware.com>
Date:   Thu Dec 10 19:34:56 2020 -0800

    Common header file change not applicable to open-vm-tools.

commit 4f55ff374583417645fcf22ceaad8dabbf049f1c
Author: John Wolfe <jwolfe@vmware.com>
Date:   Thu Dec 10 19:34:56 2020 -0800

    Update Mac OS related comments: 10.15->11, 10.16->12
    
    Apple changed their naming scheme.

commit d8db55524a278f05671bc60fe3691e9edafd85c3
Author: John Wolfe <jwolfe@vmware.com>
Date:   Thu Dec 10 19:34:56 2020 -0800

    Changes to common l10n files not applicable to open-vm-tools.

commit c38b77280bc273abc07dccdc46c01fd5b7386e18
Author: John Wolfe <jwolfe@vmware.com>
Date:   Thu Dec 10 19:34:56 2020 -0800

    Common header file change not applicable to open-vm-tools.

commit 7aef446280d018a738d66caafc932f3d5842e43e
Author: John Wolfe <jwolfe@vmware.com>
Date:   Thu Dec 10 19:34:56 2020 -0800

    Changes to toolbox-cmd not immediately applicable to open-vm-tools.

commit f2a099bb3402c5f15c3b2d23e27703fda32974b6
Author: John Wolfe <jwolfe@vmware.com>
Date:   Thu Dec 10 19:34:56 2020 -0800

    Backout previous header file change not applicable to open-vm-tools.

commit 36ded5ccac2c86e3accbed54e7930a4eb60723d4
Author: John Wolfe <jwolfe@vmware.com>
Date:   Thu Dec 10 19:34:56 2020 -0800

    Common header file change not applicable to open-vm-tools.

commit 526156a867563020c90f681030dd697bbfa527a5
Author: John Wolfe <jwolfe@vmware.com>
Date:   Thu Dec 10 19:34:56 2020 -0800

    Changes to common l10n files not applicable to open-vm-tools.

commit 735b9639a70429a3f0f50bfbd5bdc506999532c3
Author: John Wolfe <jwolfe@vmware.com>
Date:   Fri Nov 20 08:37:31 2020 -0800

    Common header file change not applicable to open-vm-tools.

commit fbd4f01c7b0e707aba1a2df045dc76fafac3d3a5
Author: John Wolfe <jwolfe@vmware.com>
Date:   Fri Nov 20 08:37:31 2020 -0800

    Common header file change not applicable to open-vm-tools.

commit 9ea59704795a431c19fafe6e1b4ed4019b601c1c
Author: John Wolfe <jwolfe@vmware.com>
Date:   Fri Nov 20 08:37:31 2020 -0800

    Common header file change not applicable to open-vm-tools.

commit 31fc9ee42b23fbcc482a787572a95d602afbec25
Author: John Wolfe <jwolfe@vmware.com>
Date:   Fri Nov 20 08:37:31 2020 -0800

    Common header file change not applicable to open-vm-tools.

commit 52bc97aa454ca2140ea62e6421f56c61d6954cf4
Author: John Wolfe <jwolfe@vmware.com>
Date:   Fri Nov 20 08:37:30 2020 -0800

    Common header file change not applicable to open-vm-tools.

commit c9fe171752a499a66d76e64c1333373cfa2bd5f4
Author: John Wolfe <jwolfe@vmware.com>
Date:   Fri Nov 20 08:37:30 2020 -0800

    Update wording of user visible messages to conform to guidelines.

commit b8d8c9f706558372d19edaa8c3a1ad4518960cd9
Author: John Wolfe <jwolfe@vmware.com>
Date:   Fri Nov 20 08:37:30 2020 -0800

    Common source file change not applicable to open-vm-tools.

commit 2f4cc717102813ffabf8c534e59d690f4af7e669
Author: John Wolfe <jwolfe@vmware.com>
Date:   Fri Nov 20 08:37:30 2020 -0800

    Common header file change not applicable to open-vm-tools.

commit decf8d536e55aa54ccfb64e39599151725cf4b58
Author: John Wolfe <jwolfe@vmware.com>
Date:   Fri Nov 20 08:37:30 2020 -0800

    Record use of tools version 11.2.1 for an emergency patch.
    
    Update bora/public/vm_tools_version.h with the assignment of
    version 11.2.1 as a patch for 11.2.0.
    
    Also updating 11.2.0 as released and adding the scheduled 11.2.5
    update relase.

commit 2d51c8c2a7ce103417fb9a85204458099192fa1e
Author: John Wolfe <jwolfe@vmware.com>
Date:   Fri Nov 20 08:37:30 2020 -0800

    Common header file change not applicable to open-vm-tools.

commit de14e31cbd95c3fa847ef4d16dbaebdf97b0be87
Author: John Wolfe <jwolfe@vmware.com>
Date:   Fri Nov 20 08:37:30 2020 -0800

    Resolving autoreconf warning caused by recently submitted xferlogs change.

commit 242478158e241275a284bcf5e87e26c3585031d7
Author: John Wolfe <jwolfe@vmware.com>
Date:   Fri Nov 20 08:37:30 2020 -0800

    Common header file change not applicable to open-vm-tools.

commit 02b9f17acb8249571b4be15a00f0a7f82d695d4c
Author: John Wolfe <jwolfe@vmware.com>
Date:   Fri Nov 20 08:37:30 2020 -0800

    Common header file change not applicable to open-vm-tools.

commit e82101b0cd6cdaaba8109e6c689f8d6edeb252cd
Author: John Wolfe <jwolfe@vmware.com>
Date:   Fri Nov 20 08:37:30 2020 -0800

    Fix propagation of libtirpc flags into build of test source.
    
    Starting with glibc 2.32, the Linux libc<n>-dev no longer provides
    the /usr/include/rpc/rpc.h header.  The configure script will detect
    the availability of the libtirpc package and use the rpc.h header
    from /usr/include/tirpc/rpc/rpc.h.
    
    This fix extends the necessary compilation and linking options to the
    build of the open-vm-tools services test programs that utilize RPC.
    
    Fixes: https://github.com/vmware/open-vm-tools/issues/468
    Pull Request: https://github.com/vmware/open-vm-tools/pull/469

commit 3c20d288d6b1348ac5625c9b574db1edac16e8d9
Author: John Wolfe <jwolfe@vmware.com>
Date:   Fri Nov 20 08:37:30 2020 -0800

    Common header file change not applicable to open-vm-tools.

commit 8efe182cdfeb85b7fb6b180a526c465714dd89f5
Author: John Wolfe <jwolfe@vmware.com>
Date:   Fri Nov 20 08:37:30 2020 -0800

    Common header file change not applicable to open-vm-tools.

commit 0e83a002e2b0836634bfcbfcff5dd45168cd25c0
Author: John Wolfe <jwolfe@vmware.com>
Date:   Fri Nov 20 08:37:30 2020 -0800

    Common source file change not applicable to open-vm-tools.

commit bf677ea09702cb9185409dbdd6ca94478dcc7227
Author: John Wolfe <jwolfe@vmware.com>
Date:   Fri Nov 20 08:37:30 2020 -0800

    Replace g_key_file() usage in the Vix plugin with VMTools functions.

commit d8eb9171431f69f818430699bb9ece67b1d39c76
Author: John Wolfe <jwolfe@vmware.com>
Date:   Fri Nov 20 08:37:30 2020 -0800

    Common header file change not applicable to open-vm-tools.

commit 50b718b2462ef24483bc0e3895a752f784eb64a8
Author: John Wolfe <jwolfe@vmware.com>
Date:   Fri Nov 20 08:37:30 2020 -0800

    Adding localized messages for new toolbox-cmd subcommands in development.

commit 40c55773a03e552ff13bf0982d78962c7c9507a9
Author: John Wolfe <jwolfe@vmware.com>
Date:   Fri Nov 20 08:37:30 2020 -0800

    Remove the pam_securetty.so reference from the SUSE pam configuration file.
    
    The PAM config file for SUSE includes a library that is not necessary.
    This changeset removes the unnecessary library per KB 78521.

commit b40b15bce04fb65641fa469b49627f59fe874a69
Author: John Wolfe <jwolfe@vmware.com>
Date:   Fri Nov 20 08:37:30 2020 -0800

    Common header file change not applicable to open-vm-tools.

commit 4ed052eab5972e7c28ba40302c14e229c9e2cac7
Author: John Wolfe <jwolfe@vmware.com>
Date:   Fri Nov 20 08:37:30 2020 -0800

    Changes to common header files not directly applicable to open-vm-tools.

commit 24cb1ecb455d9d1e348a2eb2bc7ced692e9f4f6d
Author: John Wolfe <jwolfe@vmware.com>
Date:   Fri Nov 20 08:37:30 2020 -0800

    Common header file change not applicable to open-vm-tools.

commit d37e545258fe051acba22d728aa3d2b2232e0710
Author: John Wolfe <jwolfe@vmware.com>
Date:   Mon Nov 9 12:29:03 2020 -0800

    Common header file change not applicable to open-vm-tools.

commit 4b09058fb66e07b2545d779e5aee80e18c02e6ed
Author: John Wolfe <jwolfe@vmware.com>
Date:   Mon Nov 9 12:29:03 2020 -0800

    JSON escape a UTF8 string, plus a general purpose routine.
    
    Provide a JSON escape routine working with UTF8 built on
    top of a general purpose escape routine.

commit 1ef815ffcbced6cb22cd7ecf84ee6ca23e20da2a
Author: John Wolfe <jwolfe@vmware.com>
Date:   Mon Nov 9 12:29:03 2020 -0800

    Common header file change not applicable to open-vm-tools.

commit 381f8471434b84af40733a60163810734b437b4b
Author: John Wolfe <jwolfe@vmware.com>
Date:   Mon Nov 9 12:29:03 2020 -0800

    Common header file change not applicable to open-vm-tools.

commit e51d9ca883dc892c126ba231ece82d2cc87898e7
Author: John Wolfe <jwolfe@vmware.com>
Date:   Mon Nov 9 12:29:03 2020 -0800

    Misc cleanup of "xferlogs" utility.
    
    Update the xferlogs usage message to include a 'upd' option, and use
    glib to parse and print usage.  Remove the dependency on the vmtools
    library.

commit 330eb4025c26305e85fc5603dba88cefed261778
Author: John Wolfe <jwolfe@vmware.com>
Date:   Mon Nov 9 12:29:03 2020 -0800

    Common header file change not applicable to open-vm-tools.

commit 3cb3c6735d9f90b777765b93b93587ffe1db3a9a
Author: John Wolfe <jwolfe@vmware.com>
Date:   Mon Nov 9 12:29:03 2020 -0800

    Common header file change not directly applicable to open-vm-tools.

commit 263fd9cf2c07cf20214a51427b6a9afb14ed0c2b
Author: John Wolfe <jwolfe@vmware.com>
Date:   Mon Nov 9 12:29:03 2020 -0800

    Common header file change not appplicable to open-vm-tools.

commit 6cbd023665f07949526f7985d36d15739cf8ca90
Author: John Wolfe <jwolfe@vmware.com>
Date:   Mon Nov 9 12:29:03 2020 -0800

    Common header file change not directly applicable to open-vm-tools.

commit f775ee10e6be1714b7fc3cf79037fdca6916a689
Author: John Wolfe <jwolfe@vmware.com>
Date:   Mon Nov 9 12:29:03 2020 -0800

    Service Discovrey: Fix a task thread and child process deadlock.
    
    Correct argument order in a warning message.

commit 4f127053603aeffe722a9441f51529d1819cd658
Author: John Wolfe <jwolfe@vmware.com>
Date:   Mon Nov 9 12:29:03 2020 -0800

    vm_assert.h: Document usage patterns where they're easy to find.
    
    This is a formatting and comment change.

commit 85004da3412c57a5ca40b6b4b4a087fe4a3e6591
Author: John Wolfe <jwolfe@vmware.com>
Date:   Mon Nov 9 12:29:03 2020 -0800

    Common header file change not applicable to open-vm-tools.

commit 807af42f5574a933d7e45c627e2537f1137c1e47
Author: John Wolfe <jwolfe@vmware.com>
Date:   Mon Nov 9 12:29:03 2020 -0800

    Common source file change not applicable to open-vm-tools.

commit dc029b6a3b3e269a13a3a52142411e38ed5e163e
Author: John Wolfe <jwolfe@vmware.com>
Date:   Mon Nov 9 12:29:03 2020 -0800

    Common header file change not directly applicable to open-vm-tools.

commit 4dff6fd60f99d79c5fa8739e19c82c8bef21dcab
Author: John Wolfe <jwolfe@vmware.com>
Date:   Mon Nov 9 12:29:03 2020 -0800

    Common header file change not applicable to open-vm-tools.

commit 5f7df88d6bd7d3621a241cb0267b6523d28f9311
Author: John Wolfe <jwolfe@vmware.com>
Date:   Mon Nov 9 12:29:03 2020 -0800

    Changes to common header files not applicable to open-vm-tools.

commit 004f1603ef72cd4baeb713b1d10ec67490777d5f
Author: John Wolfe <jwolfe@vmware.com>
Date:   Mon Nov 9 12:29:03 2020 -0800

    Add a usage message for the "checkvm" utility.
    
    This change alters the functionality of the -h option to print a
    usage message by using glib options.  The previous functionality of -h
    was to print hardware version, which prints invalid results.  This
    change also removes a repeated header file and removes the -r option
    which prints invalid results.

commit 2614ce5bbf473c3df03f35d68cd8eceee8dbbf98
Author: John Wolfe <jwolfe@vmware.com>
Date:   Mon Nov 9 12:29:03 2020 -0800

    Common header file change not applicable to open-vm-tools.

commit c27a6eac336305d36ee2fba7c192e5d0ea4bf0e4
Author: John Wolfe <jwolfe@vmware.com>
Date:   Mon Nov 9 12:29:03 2020 -0800

    Change the default Unicode error errno.
    
    In times long past, EINVAL was chosen for the errno returned when a
    Unicode problem was detected.  This overloads EINVAL, particularly when
    using POSIX system calls.  Unfortunately, the overloading makes it very
    difficult to recover from some errors as there is no way to know the
    difference between a "real" EINVAL and a Unicode problem EINVAL.
    
    Over 10 years of data shows that we *RARELY* encounter Unicode errors.
    Inspecting the source base shows the code segments that do check for
    errno after an error either:
    
    1) Post the errno value and die.
    2) Have switch handle cases but also have a default catcher.
    3) Have an if/else waterfall with a final else.
    
    Another observation is that Unicode routines are not involved with
    anything that would return a math related errno (e.g. ERANGE, EDOM).
    
    Changing the value of UNICODE_CONVERSION_ERRNO to ERANGE and avoid
    any overloading.

commit d35ef560247e7f0bd798ae45646eeaee38d3a12b
Author: John Wolfe <jwolfe@vmware.com>
Date:   Mon Nov 9 12:29:03 2020 -0800

    Changes to common source files not applicable to open-vm-tools.

commit e47338fd721f3393823d778e487ee3c937594311
Author: John Wolfe <jwolfe@vmware.com>
Date:   Mon Nov 9 12:29:02 2020 -0800

    Common header file change not applicable to open-vm-tools.

commit d6ba5ae8996e44e52c9ee967c6d44036fa2eba92
Author: John Wolfe <jwolfe@vmware.com>
Date:   Mon Oct 26 17:29:55 2020 -0700

    Common header file change not applicable to open-vm-tools.

commit a4c1458c67a291c2a2d69d2a7f829daac00face1
Author: John Wolfe <jwolfe@vmware.com>
Date:   Mon Oct 26 17:29:55 2020 -0700

    Common header file change not directly applicable to open-vm-tools.

commit 727a554c3d44ae615e23361a450ccfd793198019
Author: John Wolfe <jwolfe@vmware.com>
Date:   Mon Oct 26 17:29:55 2020 -0700

    Common header file change not applicable to open-vm-tools.

commit e18e67f727d0354b08a55b685178fd05f542c6da
Author: John Wolfe <jwolfe@vmware.com>
Date:   Mon Oct 26 17:29:54 2020 -0700
>>>>>>> 472d7c69

    Fix memory leaks.
    
    A Coverity scan of open-vm-tools reported a number of memory leaks
    on error code paths.  Fix seven reported leaks, and modify code
    to address two false positives in order to make the code clearer
    and/or keep Coverity from reporting the issues.  Also fix additional
    leaks found in the routine Proto_TextContents during code review.

<<<<<<< HEAD
commit 35a57d5cb66113095142fdfb07d39f756d5a81af
Author: John Wolfe <jwolfe@vmware.com>
Date:   Thu Dec 10 21:05:48 2020 -0800

    Prepare the vmtools-prod-cpd branch for the VMware Tools 11.2.5 build.
    
    - Set the tools version to 11.2.5.

commit 231e099e58ebfc54633116e9751e87bdfd1af7d7
Author: John Wolfe <jwolfe@vmware.com>
Date:   Fri Oct 16 16:11:59 2020 -0700

    Correct URL for the 11.2.0 ChangeLog

commit e9a78e945d907d3b3b69a42deffe0dbc544a2187
Author: John Wolfe <jwolfe@vmware.com>
Date:   Fri Oct 16 15:02:38 2020 -0700

    Release Notes for 11.2.0

    commit 041b0dbea18c6c9fd5be2d21edace6fc751d20b8
    Author: John Wolfe <jwolfe@vmware.com>
    Date:   Fri Oct 16 14:58:21 2020 -0700

        Set the final release build number and product build number

commit 1bc98fb90ea0788909d17ea911b8081395d0b1e0
Author: John Wolfe <jwolfe@vmware.com>
Date:   Tue Oct 13 14:00:59 2020 -0700

    L10n drop for open-vm-tools 10.2.0.

commit 25c2e973583cf189995c9638701e4bef9e1c851c
Author: John Wolfe <jwolfe@vmware.com>
Date:   Tue Oct 13 14:00:59 2020 -0700
=======
commit bf3a15812b587bc46f79f8ca97253d7a867456d5
Author: John Wolfe <jwolfe@vmware.com>
Date:   Mon Oct 26 17:29:54 2020 -0700

    Common header file change not directly applicable to open-vm-tools.

commit 646eaa37a982d4f665443b6a017f8d420fc80546
Author: John Wolfe <jwolfe@vmware.com>
Date:   Mon Oct 26 17:29:54 2020 -0700

    tools: Fix Coverity errors in resolution plugin.
    
    Fix multiplication overflow and fgetc usage to avoid Coverity errors.

commit 1548fae0093271462d23bb5d66eb9c2e6521fece
Author: John Wolfe <jwolfe@vmware.com>
Date:   Mon Oct 26 17:29:54 2020 -0700

    Fix a memory leak in HgfsOplockMonitorFileChange
    
    In the error case, "data" was not freed.

commit 2bb9aab991f787cf07941d6c76812c089ea830ab
Author: John Wolfe <jwolfe@vmware.com>
Date:   Mon Oct 26 17:29:54 2020 -0700

    Common header file change not directly applicable to open-vm-tools.

commit 90aeb31d98be541fdd2324e97160cef7abad93cf
Author: John Wolfe <jwolfe@vmware.com>
Date:   Mon Oct 26 17:29:54 2020 -0700

    Terminology cleanup

commit 23e7479ca368d392395499a3db192c97112a156c
Author: John Wolfe <jwolfe@vmware.com>
Date:   Mon Oct 26 17:29:54 2020 -0700

    Common header file change not applicable to open-vm-tools.

commit 8bc0c0b8e3274cbfacb4ab1ace1a1fb644b66c64
Author: John Wolfe <jwolfe@vmware.com>
Date:   Mon Oct 26 17:29:54 2020 -0700

    Common header file change not applicable to open-vm-tools.

commit 26fc16779ffbce1833ea90d1d5efdba83708bb87
Author: John Wolfe <jwolfe@vmware.com>
Date:   Mon Oct 26 17:29:54 2020 -0700

    Update vm_basic_types.h for apple silicon
    
    Apple silicon compilers will define __arm64__ as their
    name for their new CPU. But they also define __aarch64__ which
    existing 64-bit ARM CPUs use.  Add a little bit of logic
    to enforce and document this.

commit f73fa790abde3fe385cca37ed8583073eea36b7f
Author: John Wolfe <jwolfe@vmware.com>
Date:   Mon Oct 26 17:29:54 2020 -0700

    Common header file change not applicable to open-vm-tools.

commit b924451d819b646f2c25b873682c35937856dd1e
Author: John Wolfe <jwolfe@vmware.com>
Date:   Mon Oct 26 17:29:53 2020 -0700

    Common header file change not applicable to open-vm-tools.

commit 75aabacdb096aa39252a14cf9ecbb11d7539369b
Author: John Wolfe <jwolfe@vmware.com>
Date:   Mon Oct 26 17:29:53 2020 -0700

    [GlobalConf] Support for vmusr service to load Global Configuration.
    
    Currently, the vmsvc service periodically downloads the Global Configuration
    from the GuestStore and applies the downloaded configuration.  'vmusr'
    service doesn't have the support.  In this changeset, made the changes
    for both vmusr and vmsvc services to periodically check and apply
    the changes.
    
    To keep thing simple and easy, the new approach is check the
    modification time every time the regular tools conf is read and if
    changes are detected, the configuration is applied.  With this new approach,
    signalling mechanism is not needed and that code is removed.
    
    vmsvc:
    * Starts a background thread which periodically fetches the global
    configuration from the GuestStore.
    
    vmusr:
    * No background thread is created. But checks and loads the configuration
    everytime the regular tools.conf is checked.

commit 00531302d7e56bddaa037e5e4ae006135a34cca8
Author: John Wolfe <jwolfe@vmware.com>
Date:   Mon Oct 26 17:29:53 2020 -0700

    Check in tools gdp plugin OVT installer code.

commit d3ed2aebcb5b33581ad49f85e41e6fa0eca98738
Author: John Wolfe <jwolfe@vmware.com>
Date:   Fri Oct 16 21:03:23 2020 -0700

    Get the latest README.md from the stable-11.1.x branch

commit eae2394df5fc0856c4bc4133c569e13f5e327efb
Author: John Wolfe <jwolfe@vmware.com>
Date:   Tue Oct 6 14:30:56 2020 -0700

    Common header file change not applicable to open-vm-tools.

commit b76c75ae9a48e68e55412d0fd97f238a66409ea0
Author: John Wolfe <jwolfe@vmware.com>
Date:   Tue Oct 6 14:30:56 2020 -0700

    Changes to common source files not directly applicable to open-vm-tools.

commit b966cb3822b3a8cb9815af6f2da46f8f367b58cd
Author: John Wolfe <jwolfe@vmware.com>
Date:   Tue Oct 6 14:30:56 2020 -0700

    Changes to common source files not directly applicable to open-vm-tools.

commit 99d5a9ea8605ad5ce085f109d4e3d378bf327db4
Author: John Wolfe <jwolfe@vmware.com>
Date:   Tue Oct 6 14:30:55 2020 -0700

    Common header file change not applicable to open-vm-tools.

commit fd75f811c8d09b662ee78f072d90ec6c915fcec6
Author: John Wolfe <jwolfe@vmware.com>
Date:   Tue Oct 6 14:30:55 2020 -0700

    Common header file change not applicable to open-vm-tools.

commit c1f88125233b074398bb6ba38d7b5c2ae19e7085
Author: John Wolfe <jwolfe@vmware.com>
Date:   Tue Oct 6 14:30:55 2020 -0700

    Common header file change not applicable to open-vm-tools.

commit ece245c662d28b3880eb0ee40e8c427a2aafe4c8
Author: John Wolfe <jwolfe@vmware.com>
Date:   Tue Oct 6 14:30:55 2020 -0700

    Changes to common source files not directly applicable to open-vm-tools.

commit 695d2fab5c8a036b8b7584877fb490bf505c178b
Author: John Wolfe <jwolfe@vmware.com>
Date:   Tue Oct 6 14:30:55 2020 -0700

    Common header file change not applicable to open-vm-tools.

commit 84d87f789f8d93e5d265afe4288a6111c90341c4
Author: John Wolfe <jwolfe@vmware.com>
Date:   Tue Oct 6 14:30:55 2020 -0700

    Common header file change not applicable to open-vm-tools.

commit 48e96c64a3a51b9bca2dd7614b1c7a04cc4dbb1d
Author: John Wolfe <jwolfe@vmware.com>
Date:   Tue Oct 6 14:30:55 2020 -0700

    Common header file change not applicable to open-vm-tools.

commit 49103fbe71707b99323c996a23ec22fde5cb1438
Author: John Wolfe <jwolfe@vmware.com>
Date:   Tue Oct 6 14:30:55 2020 -0700

    Common header file change not applicable to open-vm-tools.

commit 08333afefd17ac7617ba5d4b1e3f087cccd97056
Author: John Wolfe <jwolfe@vmware.com>
Date:   Tue Oct 6 14:30:54 2020 -0700

    L10n drop for open-vm-tools 10.2.0.

commit 6cbee265af33370fe41a47db63c90cfd52ecdba4
Author: John Wolfe <jwolfe@vmware.com>
Date:   Tue Oct 6 14:30:54 2020 -0700

    Common header file change not applicable to open-vm-tools.

commit a869ed128c313d6335316fa10ebfbe15ace2be73
Author: John Wolfe <jwolfe@vmware.com>
Date:   Tue Oct 6 14:30:54 2020 -0700

    Common header file change not applicable to open-vm-tools.

commit b6f81f00fcfbc602838b48feca9f85da2847cf59
Author: John Wolfe <jwolfe@vmware.com>
Date:   Tue Oct 6 14:30:54 2020 -0700

    Common header file change not applicable to open-vm-tools.

commit 66eb1b16e7cea8399c67d71eee45acd015e12a49
Author: John Wolfe <jwolfe@vmware.com>
Date:   Tue Oct 6 14:30:54 2020 -0700

    Adding the vgauthImport utility to open-vm-tools.
    
    The vmware-alias-import utility is not currently packaged with the
    open-vm-tools bundle; this change adds the utility.  It is built
    only if vgauth is enabled.

commit a021b598a61aadccd7da931c7ab717312ca03c0f
Author: John Wolfe <jwolfe@vmware.com>
Date:   Tue Sep 22 14:54:07 2020 -0700

    Fix the exit code when toolbox-cmd disk shrink is canceled.
    
    The toolbox-cmd disk shrink operation was exiting with status 0
    when a SIGINT is received.  A non-zero exit status is expected.
    Change the exit code to 130, which is the appropriate value
    according to TLDP: https://tldp.org/LDP/abs/html/exitcodes.html

commit 985c9a0ea8e4ff00d5cfbadbb0397c12a8ec0240
Author: John Wolfe <jwolfe@vmware.com>
Date:   Tue Sep 22 14:54:07 2020 -0700

    Common header file change not applicable to open-vm-tools.

commit 81aff3a41e14b4aaae285bebb95cc6545a600c77
Author: John Wolfe <jwolfe@vmware.com>
Date:   Tue Sep 22 14:54:07 2020 -0700
>>>>>>> 472d7c69

    Fix memory leaks in guestInfo/diskInfo.c.
    
    When checking for IDE, SATA and SAS disk drives, the glib GMatchInfo is
    passed to a g_regex_match() function inside a for loop.  It was not
    properly passed to g_match_info_free() before subsequently being reused.
    
    This addresses https://github.com/vmware/open-vm-tools/issues/452

<<<<<<< HEAD
commit f11d66479eaa77015d5a5d7637fff107d1fcb9e3
Author: John Wolfe <jwolfe@vmware.com>
Date:   Tue Oct 13 14:00:59 2020 -0700
=======
commit 1c5d9dbbd3c19eb135633f9fefc47c654eacde76
Author: John Wolfe <jwolfe@vmware.com>
Date:   Tue Sep 22 14:54:07 2020 -0700

    Common header file change not applicable to open-vm-tools.

commit 30c87d05d1bb654b2bc37f482c779961bdb20506
Author: John Wolfe <jwolfe@vmware.com>
Date:   Tue Sep 22 14:54:07 2020 -0700

    Common header file change not directly applicable to open-vm-tools.

commit 457adfe51c0e03610705d32b0fb5cba55deb1304
Author: John Wolfe <jwolfe@vmware.com>
Date:   Tue Sep 22 14:54:07 2020 -0700

    Common header file change not applicable to open-vm-tools.

commit cd6824eb5014508f479bb8deda86529bc5a21e79
Author: John Wolfe <jwolfe@vmware.com>
Date:   Tue Sep 22 14:54:07 2020 -0700

    Common header file change not applicable to open-vm-tools.

commit 9338c579fba6ee1f8d3a50df63f67cec7785d71b
Author: John Wolfe <jwolfe@vmware.com>
Date:   Tue Sep 22 14:54:07 2020 -0700

    Common header file change not applicable to open-vm-tools.

commit 5ba9b23033f6500570f6a706aee18477c72039ac
Author: John Wolfe <jwolfe@vmware.com>
Date:   Tue Sep 22 14:54:07 2020 -0700

    Common header file change not applicable to open-vm-tools.

commit 77c30381461404f2b9468edfd6d010f36183f3ca
Author: John Wolfe <jwolfe@vmware.com>
Date:   Tue Sep 22 14:54:06 2020 -0700

    Common header file change not directly applicable to open-vm-tools.

commit 65fd0bf725a223d31d09c249675a5e1d1eb5dabb
Author: John Wolfe <jwolfe@vmware.com>
Date:   Tue Sep 22 14:54:06 2020 -0700

    Common header file change not directly applicable to open-vm-tools.

commit 3267a1eb6964a4bb35806d1a117531b3a4119c9d
Author: John Wolfe <jwolfe@vmware.com>
Date:   Tue Sep 22 14:54:06 2020 -0700

    Common header file change not applicable to open-vm-tools.

commit cd53ce69a494ac0929523010f768a03e4cafec24
Author: John Wolfe <jwolfe@vmware.com>
Date:   Tue Sep 22 14:54:06 2020 -0700

    Common header file change not applicable to open-vm-tools.

commit c86819a35d2a64a47bc846eeb8083a0dbd18b742
Author: John Wolfe <jwolfe@vmware.com>
Date:   Tue Sep 22 14:54:06 2020 -0700

    Common header file change not applicable to open-vm-tools.

commit d6d96d1c7e53ea53affacb538342857d688a7aa1
Author: John Wolfe <jwolfe@vmware.com>
Date:   Tue Sep 22 14:54:06 2020 -0700
>>>>>>> 472d7c69

    Fix a minor memory leak in VIX Listfiles().
    
    The GError structure is not cleared in an error code path, which
    leads to a minor memory leak.  Explicitly call g_clear_error().

<<<<<<< HEAD
commit 79300b18b0e0d769a353ebf84c16fd5958361b88
Author: John Wolfe <jwolfe@vmware.com>
Date:   Tue Sep 22 07:58:10 2020 -0700

    Updated the ChangeLog with the changes targeted for OVT 11.2.0 from
    the "devel" branch.
    
    Note: These may include changes deemed urgent enough to be cross ported to
          the "stable-11.1.x" branch.
=======
commit af4e12648002f9ac4fdcc50a3aa04dddbaf5398b
Author: John Wolfe <jwolfe@vmware.com>
Date:   Tue Sep 22 14:54:06 2020 -0700

    Common header file change not applicable to open-vm-tools.

commit c7b7ff477ca923833deebed645fec6b1612d4c5a
Author: John Wolfe <jwolfe@vmware.com>
Date:   Tue Sep 22 14:54:06 2020 -0700

    Changes to common header files not applicable to open-vm-tools.

commit ee09d506dac785a790e78b0e0dca0b99f447c694
Author: John Wolfe <jwolfe@vmware.com>
Date:   Tue Sep 22 14:54:06 2020 -0700

    Common header file change not applicable to open-vm-tools.

commit bc811a0fcd6b80082fc7f513928e9c448e7bf46b
Author: John Wolfe <jwolfe@vmware.com>
Date:   Tue Sep 22 14:54:05 2020 -0700

    hgfsServerOplockMonitor.c  HgfsOplockUnmonitorFileChange():
    
    There is no need to cancel the monitor action if the oplock monitor
    module has already been destroyed.   Avoid a possible NULL pointer
    dereference.

commit 49c898507badc4d19e17a5e3230116505aa58f93
Author: John Wolfe <jwolfe@vmware.com>
Date:   Tue Sep 22 14:54:05 2020 -0700

    Changes to common source files not directly applicable to open-vm-tools.

commit 2d3a1ce819c86360cf00c7a3352c501674daaae1
Author: John Wolfe <jwolfe@vmware.com>
Date:   Tue Sep 22 14:54:05 2020 -0700

    Common header file change not applicable to open-vm-tools.

commit ce5044577a89c0a66f4b427067c2843f4094044b
Author: John Wolfe <jwolfe@vmware.com>
Date:   Tue Sep 22 14:54:05 2020 -0700

    Update the development tools version for the next major point release.

commit ea2e57b14f0b4b063556fda617829ad1320d8565
Author: John Wolfe <jwolfe@vmware.com>
Date:   Tue Sep 22 14:54:05 2020 -0700

    Common header file change not applicable to open-vm-tools.

commit 97582346292959b5b4d125485ab7cf9747c1c391
Author: John Wolfe <jwolfe@vmware.com>
Date:   Tue Sep 22 14:54:05 2020 -0700

    Fix a potential null pointer dereference in asyncsocket.

commit 9a3f9c925037fc7cba45761c6fcae762ded0668d
Author: John Wolfe <jwolfe@vmware.com>
Date:   Tue Sep 22 08:20:25 2020 -0700

    Captured the "devel" change log history since the start of the "stable-11.1.x"
    branch.

*****
    Created the "stable-11.2.x" branch at this point.
*****
>>>>>>> 472d7c69

commit 19d12e9a038a1835155ae26631b9a34d5a54cfcd
Author: John Wolfe <jwolfe@vmware.com>
Date:   Fri Sep 11 12:11:06 2020 -0700

    Common source file changes not applicable to open-vm-tools.

commit 5e0117e5ac8620ee00906fb9f070e92ac6a15baf
Author: John Wolfe <jwolfe@vmware.com>
Date:   Fri Sep 11 12:11:06 2020 -0700

    Changes to Common source files not applicable to open-vm-tools.

commit e71f137295a2aa94931369060a08a9fd6c1dde33
Author: John Wolfe <jwolfe@vmware.com>
Date:   Fri Sep 11 12:11:06 2020 -0700

    GuestOS: Add Flatcar Linux (64-bit only) as a new guest.

commit 53c5a3a8cb653031d3efa8009274b2b96c84ce25
Author: John Wolfe <jwolfe@vmware.com>
Date:   Fri Sep 11 12:11:06 2020 -0700

    Common header file change not applicable to open-vm-tools.

commit d93e52f060d979baea5bcb63fac62a32a276becf
Author: John Wolfe <jwolfe@vmware.com>
Date:   Fri Sep 11 12:11:06 2020 -0700

    Common source file change not applicable to open-vm-tools.

commit 6c40ef8aa76485edbc322711cae34cb75df56d2a
Author: John Wolfe <jwolfe@vmware.com>
Date:   Fri Sep 11 12:11:05 2020 -0700

    hostinfo.h: stop including x86cpuid.h
    
    With the removal of Hostinfo_GetAllCpuid in an earlier change, hostinfo.h
    can stop including x86cpuid.h and only needs vendor IDs from x86vendor.h.
    
    Unfortunately, quite a few source files depended in hostinfo.h's automatic
    inclusion of x86cpuid.h. Fix them to include what they need.
    
    The lib/include/guestStats.h is a special case that happened to succeed because
    of a warning that was disabled in x86cpuid.h which also happens to have
    been included earlier than this header.  Re-disable the warning.

commit 1f66f283c20f7f5cd154ca34c33e3e145659916a
Author: John Wolfe <jwolfe@vmware.com>
Date:   Fri Sep 11 12:11:05 2020 -0700

    Ensuring vmtools utilities are only used in a VMware virtual environment.
    
    Several utilities do not check that their running environment is in a
    VMware hypervisor.  Add checks and generate error messages if the
    running environment is a physical machine.  Some makefiles were altered
    o resolve dependency issues.

commit 6f78dd5ce2733ea964fe969cb739daa55e329e70
Author: John Wolfe <jwolfe@vmware.com>
Date:   Fri Sep 11 12:11:05 2020 -0700

    VGAuth: vgauthd service fails if vgauth.conf samlSchemaDir has trailing whitespace
    
    When reading the vgauth.conf samlSchemaDir, remove any trailing whitespace.
    Also remove trailing whitespace when reading any preference string.

commit e6b3847d7bd9b811faff47126da72436d0e69ea2
Author: John Wolfe <jwolfe@vmware.com>
Date:   Fri Sep 11 12:11:05 2020 -0700

    Additional clean up of vmware_pack files.

commit 1cb3b54c545608fff271ca076b832c991a9316fb
Author: John Wolfe <jwolfe@vmware.com>
Date:   Fri Sep 11 12:11:05 2020 -0700

    Updating authors for OVT contributions
    
    https://github.com/vmware/open-vm-tools/pull/432

commit 098d213d1db4b4bb22823036cca7f3bc6f06af71
Author: John Wolfe <jwolfe@vmware.com>
Date:   Fri Sep 11 12:11:05 2020 -0700

    Changing permissions of tools configuration example file.
    
    Also made a small change to another makefile for more consistency in style.

commit 6ef9d2fb20c127d633210b4537848021b1840013
Author: John Wolfe <jwolfe@vmware.com>
Date:   Fri Sep 11 12:11:05 2020 -0700

    Common header file change not applicable to open-vm-tools.

commit 3b5f6264e905911ed87196cd49eec8387205da1e
Author: John Wolfe <jwolfe@vmware.com>
Date:   Fri Sep 11 12:11:05 2020 -0700

    Common header file change not applicable to open-vm-tools.

commit 46c324e50081f63b12890cae9f0a9147805cdbee
Author: John Wolfe <jwolfe@vmware.com>
Date:   Fri Sep 11 12:11:05 2020 -0700

    Additional clean up of vmware_pack files.

commit daa348acc12b0c24075276874c03d97acd2d247e
Author: John Wolfe <jwolfe@vmware.com>
Date:   Fri Sep 11 12:11:05 2020 -0700

    Additional clean up of vmware_pack files.

commit fdcc1ae11383e627ba624dc06c94d2ea0b62032f
Author: John Wolfe <jwolfe@vmware.com>
Date:   Fri Sep 11 12:11:05 2020 -0700

    Additional clean up of vmware_pack files.

commit 8cb221c581abe6a905ebd348d32cc3ecb6cabb93
Author: John Wolfe <jwolfe@vmware.com>
Date:   Fri Sep 11 12:11:05 2020 -0700

    Common header file change not applicable to open-vm-tools.

commit c2553fbd4906f47984f01f11a208fea742683a5a
Author: John Wolfe <jwolfe@vmware.com>
Date:   Fri Sep 11 12:11:05 2020 -0700

    Change to common header file not applicable to open-vm-tools.

commit c161dcb11d061c6bd4ef3c5aa563b15b13167bdd
Author: John Wolfe <jwolfe@vmware.com>
Date:   Fri Sep 11 12:11:04 2020 -0700

    Common header file change not applicable to open-vm-tools.

commit 4da428cb1bbea7a5e1e9da2df40d410ca557f63f
Author: John Wolfe <jwolfe@vmware.com>
Date:   Fri Sep 11 12:11:04 2020 -0700

    Back out earlier common header file changes.

commit 7903a7eaee51685e70abfd7c227d1828c34e9373
Author: John Wolfe <jwolfe@vmware.com>
Date:   Fri Sep 11 12:11:04 2020 -0700

    Backout the previous header file change.

commit ccba10c950c5a5a30c884c6ad3f5b2e71add5b09
Author: John Wolfe <jwolfe@vmware.com>
Date:   Fri Sep 11 12:11:04 2020 -0700

    Common header file change not applicable to open-vm-tools.

commit 27ef6c9deabdc9fe31de7b4f5da02a4408463410
Author: John Wolfe <jwolfe@vmware.com>
Date:   Fri Sep 11 12:11:04 2020 -0700

    Changes to common header files not applicable to open-vm-tools.

commit 2e5c40274f3f09d95084dafc9608123bf59f80b7
Author: John Wolfe <jwolfe@vmware.com>
Date:   Fri Sep 11 12:11:04 2020 -0700

    Replace a bogus URL provided in a vmcheck.c error message.
    
    Previously the URL "http://www.vmware.com/info?id=99" appeared in
    an error message in the vmware_checkvm binary to refer to VMware Tools
    updating information that may change from one release to the next.
    That information is now available from the single VMware Tools URL"
    https://docs.vmware.com/en/VMware-Tools/index.html.

commit fe7c6ebcd1fdf3e25246c7e1725063f8c4978db3
Author: John Wolfe <jwolfe@vmware.com>
Date:   Fri Sep 11 12:11:04 2020 -0700

    Get rid of more vmware_pack files.
    
    gcc supports the Microsoft-style "pragma pack" syntax.
    Standardize on it.  The conversion is somewhat non-trivial,
    as gcc requires "pragma" to be before or after a statement,
    not in the middle.

commit 055fed60e4f1a545e923c2aa0c14f5ecdb53b6ab
Author: John Wolfe <jwolfe@vmware.com>
Date:   Fri Sep 11 12:11:04 2020 -0700

    Common source file change not applicable to open-vm-tools.

commit 3afc566751b7d151b2adb75703b5dfc10bff2237
Author: John Wolfe <jwolfe@vmware.com>
Date:   Fri Sep 11 12:11:04 2020 -0700

    Log Facility: Infrastructure changes for module level filtering
    
    Additional changes to log.h and loglevel_userVars.h

commit 0516ef4a9a98f435aa3fbf20be43fc9581b34115
Author: John Wolfe <jwolfe@vmware.com>
Date:   Fri Sep 11 12:11:04 2020 -0700

    Common header file change not applicable to open-vm-tools.

commit 3a10aafdeaac5c708d951e122bba816d9574b2be
Author: John Wolfe <jwolfe@vmware.com>
Date:   Fri Sep 11 12:11:04 2020 -0700

    Remove PANIC() macro in favor of Panic() or VERIFY()

commit 54d36be9679eec0971a31d5b608bb51ecb07dd25
Author: John Wolfe <jwolfe@vmware.com>
Date:   Fri Sep 11 12:11:04 2020 -0700

    Record usage of VMware Tools version 11.1.6

commit 90ac21d93e9159582865955c83d47676db2ea34f
Author: John Wolfe <jwolfe@vmware.com>
Date:   Fri Sep 11 12:11:03 2020 -0700

    Common header file change not applicable to open-vm-tools.

commit 3df677d2ba3b4ddefc81c0ae0e381c782c81bbb6
Author: John Wolfe <jwolfe@vmware.com>
Date:   Fri Sep 11 12:11:03 2020 -0700

    Changes to common header files not applicable to open-vm-tools.

commit 652aeafa2cee7893b66f73f3096077232e6dce93
Author: John Wolfe <jwolfe@vmware.com>
Date:   Fri Sep 11 12:11:03 2020 -0700

    Adding null check for results passed to log function.
    
    In several files, replies/results from RPC functions can possibly be
    null if the function fails.  This changeset adds a function-like macro
    which does the null checks and is applied to the replies when passed
    into logging functions.

commit 31e14a2def83c8cf4450543c042c61a5e811eada
Author: John Wolfe <jwolfe@vmware.com>
Date:   Fri Sep 11 12:11:03 2020 -0700

    Ensure the servicediscovery plugin isn't enabled in an open-vm-tools build for non Linux OS.
    
    The servicediscovery plugin is supported only on Linux platforms.  This
    change checks that this plugin is enabled only if the OS is Linux.
    Otherwise, an error message is printed.

commit be533613b3efdc8f78f6762aa31574173443e7e8
Author: John Wolfe <jwolfe@vmware.com>
Date:   Fri Sep 11 12:11:03 2020 -0700

    Tools consumes loglevel_user.h
    
    Adding lib/include/loglevel_userVars.h.

commit 5a9242dd13e229929e1c1dbe6a872b4c0e9e3361
Author: John Wolfe <jwolfe@vmware.com>
Date:   Fri Sep 11 12:11:03 2020 -0700

    Split out the log level defs from the log level vars.
    
    This way the Log Facility can use the same name space as LOG for its
    domain specific level filtering by including loglevel_userVars.h directly.

commit 3fbb1d39f298f37248ec9690f08c550872846940
Author: John Wolfe <jwolfe@vmware.com>
Date:   Fri Sep 11 12:11:03 2020 -0700

    Backout the previous log level defines change.

commit 34a64c375ee0a16db7e1f85f358c90d12815dac2
Author: John Wolfe <jwolfe@vmware.com>
Date:   Fri Sep 11 12:11:03 2020 -0700

    Split out the log level defs from the log level vars.

commit 606ed341010cec4a3c32233ba47e88aca9eb7b4d
Author: John Wolfe <jwolfe@vmware.com>
Date:   Fri Sep 11 12:11:03 2020 -0700

    Get rid of vmware_pack files (devices edition)
    
    gcc supports the Microsoft-style "pragma pack" syntax.
    Standardize on it.  The conversion is somewhat non-trivial,
    as gcc requires "pragma" to be before or after a statement,
    not in the middle.

commit 2174f3237b58391e9155e37895ef63c0043b0b35
Author: John Wolfe <jwolfe@vmware.com>
Date:   Fri Sep 11 12:11:03 2020 -0700

    vm_assert.h: Remove unused PANIC_BUG

commit 42af202affbf0cc2bb533dd430933bf5ee2ce247
Author: John Wolfe <jwolfe@vmware.com>
Date:   Fri Sep 11 12:11:03 2020 -0700

    Swap out Log+PANIC for Panic
    
    Just call Panic with an appropriate string instead of a Log+PANIC.

commit e61fbb2ebeb701063ec1e1362d7e1b19695ba183
Author: John Wolfe <jwolfe@vmware.com>
Date:   Fri Sep 11 12:11:02 2020 -0700

    LOG: Keep the LOG_LEVEL entries sorted
    
    This is the first in a series of changes to the Log Facility that will add
    the ability to have domain specific filtering (e.g. foobar domain can have
    log calls which are filtered by domain (name) and level).  This will make
    LOG like abilities usable in all build types, even a release build.
    
    The LOG_LEVEL entries are difficult to find since they are in a jumbled
    order.  The existing grouping isn't useful as many of the modules are shared.
    Create one big sorted list.

commit 16f81450b4820a4634dfefbaea222dda161e445c
Author: John Wolfe <jwolfe@vmware.com>
Date:   Fri Sep 11 12:11:02 2020 -0700

    Common header file change not directly applicable to open-vm-tools.

commit d2404fe3a2dfc88b118bd8dcf3655a960b52c822
Author: John Wolfe <jwolfe@vmware.com>
Date:   Fri Sep 11 12:11:02 2020 -0700

    Common header file change not applicable to open-vm-tools.

commit 31542efae6854d989d51b5d4c3333d3baa43dfc8
Author: John Wolfe <jwolfe@vmware.com>
Date:   Fri Sep 11 12:11:02 2020 -0700

    Removing unnecessary code from rpc header file.
    
    Several macros related to VMDB are no longer needed in the guestrpc
    header file.  This change deletes those unused macros.

commit 0bb2d1599b4a29486aef2d4bced25992a99154cf
Author: John Wolfe <jwolfe@vmware.com>
Date:   Fri Sep 11 12:11:02 2020 -0700

    Improve the logging for deployPkg in a few workflows
    
    When executing Perl script in Linux Guest OS customization, log an
    error if the execution fails.

commit 1c3925b3078008ff48b2c89c1ed080c583aba840
Author: John Wolfe <jwolfe@vmware.com>
Date:   Fri Sep 11 12:11:02 2020 -0700

    Add --cmdfile argument
    
    Some OSes (Windows) have a relatively small cmdline limit.
    Expose a cmdfile argument which works like --cmd, but
    reads the input from a file.  This allows RPCs which can
    have huge arguments (guestVars, namespaceDB, DataSets) to work.

commit 00d5ee23bdbbc01ac7eb326715ae7a98c0acdd06
Author: John Wolfe <jwolfe@vmware.com>
Date:   Fri Sep 11 12:11:02 2020 -0700

    Common source file change not applicable to open-vm-tools.

commit 248ef2c5361a0a8a7e4bed9cafec50598a313899
Author: John Wolfe <jwolfe@vmware.com>
Date:   Fri Sep 11 12:11:02 2020 -0700

    Fix a stack-use-after-scope issue in FileLockScanDirectory.

commit 504e2b8021b5c1e51c7f208c11acaac444531feb
Author: John Wolfe <jwolfe@vmware.com>
Date:   Fri Sep 11 12:11:02 2020 -0700

    Common header file change not applicable to open-vm-tools.

commit 79790f72cac52853dba8abba51e51226dad721f0
Author: John Wolfe <jwolfe@vmware.com>
Date:   Tue Aug 18 07:46:26 2020 -0700

    Update copyright dates.

commit dd54c97c7aca69dda041e82fd1a62a836c20db4f
Author: John Wolfe <jwolfe@vmware.com>
Date:   Tue Aug 18 07:14:12 2020 -0700

    Remove the guestApp.h header file that is not needed in conf.h
    
    The configuration header file conf.h includes the guestapp header file
    guestApp.h, but there are no related references to the guestapp header
    file.  This change removes the unnecessary header file.
    The guestApp.h header file is included in the few source files with
    a dependency on it.

commit 1b7f86e63a4a03170de159aa719c5e5be7e2dcea
Author: John Wolfe <jwolfe@vmware.com>
Date:   Tue Aug 18 07:14:12 2020 -0700

    Including appinfo and servicediscovery settings in configuration file
    
    Adding the default configuration settings to the tools.conf sample.

commit 45d0a2d16b5fb25ec11df8e9f75000917e279c22
Author: John Wolfe <jwolfe@vmware.com>
Date:   Tue Aug 18 07:14:12 2020 -0700

    Common header file change not applicable to open-vm-tools.

commit 093fcc60b980a6d48e9e3ed2156e79c6a6790f99
Author: John Wolfe <jwolfe@vmware.com>
Date:   Tue Aug 18 07:14:12 2020 -0700

    [HGFS Server] Add file attributes/symlink check status cache using oplock support
    
    An investigation found that while copying a group of small files from host
    to guest using the shared folder, the HGFS_OP_GETATTR_V3 message was handled
    in HGFS server 276,140 times over a period of ~35 seconds.
    
    Caching the file attributes in HGFS on the server-side can reduce the time
    significantly (from experimental results, 35s => 8s).
    
    It was also discovered that Posix_RealPath is called repeatedly to check
    whether a path is a symlink, since HgfsServerGetLocalNameInfo is called when
    handling a series of requests.
    
    Integrate a key-value cache to HGFS server to cache the symlink check results
    and file attributes, using the file path as the key.  This task will be divided
    into multiple change:
    
    1. Add oplock support
    2. Add a customized LRU cache in HGFS server for file attributes and
       symlink check results
    
    -  New files:
       hgfsCache.h/c: implements a customized LRU cache which is built by
                      combining two data structures: a doubly linked list and
                      a hash table.
    
    -  The cache will be allocated only when oplock is enabled.
    -  The cache relies on the file change monitor provided by oplock to ensure
       there is no stale data.  When adding an entry into the cache, also
       register the file change callback to oplock.  Upon receiving the file change
       callback, invalidate the cache.  Once the cache is full, remove the LRU
       entry and unregister the file change callback for it.

commit e860f4aaaac89aa0043a948ae79ac1b2a8dab6b4
Author: John Wolfe <jwolfe@vmware.com>
Date:   Tue Aug 18 07:14:11 2020 -0700

    Change to common header files not applicable to open-vm-tools.

commit fac536ee236d87e779a323bc99e6f5c66550abf8
Author: John Wolfe <jwolfe@vmware.com>
Date:   Tue Aug 18 07:14:11 2020 -0700

    Common header file change not directly applicable to open-vm-tools.

commit f7ac1c4b756bc8a0b4b248299f725df773858695
Author: John Wolfe <jwolfe@vmware.com>
Date:   Tue Aug 18 07:14:11 2020 -0700

    Common header file change not applicable to open-vm-tools.

commit 07b065dbceadc6968f9b145dcef13a9fdfde1587
Author: John Wolfe <jwolfe@vmware.com>
Date:   Tue Aug 18 07:14:11 2020 -0700

    Define "Unknown Command" Macro to replace hard coded strings in rpc files
    
    This changeset finds all instances of the hardcoded string "Unknown Command"
    in a few rpc files and replaces it with a macro defined in a shared header
    file.

commit 468fcf407bd71983cca6652d71547099772f37f6
Author: John Wolfe <jwolfe@vmware.com>
Date:   Tue Aug 18 07:14:11 2020 -0700

    Changes to common header files not directly applicable to open-vm-tools.

commit bab170d03516705690ec347ba4c0ffbf5338f42a
Author: John Wolfe <jwolfe@vmware.com>
Date:   Tue Aug 18 07:14:11 2020 -0700

    Changes to common header files not applicable to open-vm-tools.

commit 2f11b89440dfb80a8b3a8ff1b343642367b2491b
Author: John Wolfe <jwolfe@vmware.com>
Date:   Tue Aug 18 07:14:11 2020 -0700

    Fix log recursion issue in DestroyRpcChannel()
    
    Avoid calling g_xxx() logging routines in any function directly or
    indirectly invoked from VmxGuestLog().  Change the g_debug() call in
    DestroyRpcChannel() to a Debug() call.

commit 46808762d89d92cdb2d2d382ff01227bdaf99f49
Author: John Wolfe <jwolfe@vmware.com>
Date:   Tue Aug 18 07:14:11 2020 -0700

    Changes to common source files not directly applicable to open-vm-tools.

commit 7ea7359bcac3bab10db4d568156ccc9c7849ef40
Author: John Wolfe <jwolfe@vmware.com>
Date:   Tue Aug 18 07:14:11 2020 -0700

    Remove #include for headers that are not needed in serviceDiscovery.c file.

commit 697e20320ee71b8feb248582ccf0100b919f5b32
Author: John Wolfe <jwolfe@vmware.com>
Date:   Tue Aug 18 07:14:11 2020 -0700

    Changes to common source files not directly applicable to open-vm-tools.

commit e70b82a46f92f8094d321a44f5402de1686f22b2
Author: John Wolfe <jwolfe@vmware.com>
Date:   Tue Aug 18 07:14:11 2020 -0700

    Removing windows header file which is not needed for OVT build
    
    Changeset deletes code which references a Windows specific
    header file and cleans up some whitespace.

commit 95f424ea52f3a674a3d3181759cb1fbf7315b315
Author: John Wolfe <jwolfe@vmware.com>
Date:   Tue Aug 18 07:14:10 2020 -0700

    Adding vmtools library dependency to deploypkg library
    
    Some functions are not found in shared libraries when linking,
    which generates several warnings.  Added a library with
    the needed functions to the list of dependencies.

commit cfbb787aa6c14ed71314b848fde915dc40fb8055
Author: John Wolfe <jwolfe@vmware.com>
Date:   Tue Aug 18 07:14:10 2020 -0700

    Backout the previous common souce file changes.
    
    Restore files to original state

commit 78871a8b52d44aa4211890e4e7dadac31a56fe97
Author: John Wolfe <jwolfe@vmware.com>
Date:   Tue Aug 18 07:14:10 2020 -0700

    Changes to common source files not directly applicable to open-vm-tools.

commit 98ac6d11bd48531c138f2fa82d70e71ec848a515
Author: John Wolfe <jwolfe@vmware.com>
Date:   Tue Aug 11 21:26:23 2020 -0700

    Update the copyright

commit 32e653c935977b511470fafccb3cddcdb566df85
Author: John Wolfe <jwolfe@vmware.com>
Date:   Fri Aug 7 12:03:26 2020 -0700

    Backout the previous common souce file changes.

commit f08d6f6d9a2cefe2f5a24fbe6836362c6fddde23
Author: John Wolfe <jwolfe@vmware.com>
Date:   Fri Aug 7 12:03:26 2020 -0700

    Changes to common source files not directly applicable to open-vm-tools.

commit 09c15cc2d69d00799361b1ffc3b87550377b5f31
Author: John Wolfe <jwolfe@vmware.com>
Date:   Fri Aug 7 12:03:26 2020 -0700

    Common header file change not applicable to open-vm-tools.

commit 62896f05bb22a2217851dc5dda59d0605e76d2bf
Author: John Wolfe <jwolfe@vmware.com>
Date:   Fri Aug 7 12:03:26 2020 -0700

    Address some Log spew for toolsdeployPkg.log
    
    1. Remove the extra '\n' at the tail of logging messages in imgcust.
    2. Update the log printting function, do not add '\n' if the original
       log message has already included it.

commit 9cbda48c6a5b778b30db123d621c358a15d215bf
Author: John Wolfe <jwolfe@vmware.com>
Date:   Fri Aug 7 12:03:26 2020 -0700

    Add copyright header to service discovery scripts

commit 3aef7599dc3ea7468149be55d9ed5c3bbcb6061b
Author: John Wolfe <jwolfe@vmware.com>
Date:   Fri Aug 7 12:03:26 2020 -0700

    common header file change not applicable to open-vm-tools.

commit 1eb8a82ac5e2f493ad23caf67e9bab8fd4cd3802
Author: John Wolfe <jwolfe@vmware.com>
Date:   Fri Aug 7 12:03:25 2020 -0700

    Common source file changes not directly applicable to open-vm-tools.

commit d2c7b255e902fcced1b60d30ff472d88595613ea
Author: John Wolfe <jwolfe@vmware.com>
Date:   Fri Aug 7 12:03:25 2020 -0700

    Common header file change not applicable to open-vm-tools.

commit a65b1788534991fa3989a3a65942e944588df897
Author: John Wolfe <jwolfe@vmware.com>
Date:   Fri Aug 7 12:03:25 2020 -0700

    Common header file change not applicable to open-vm-tools.

commit 8dc74b22555398fbea5a7895914a910411909803
Author: John Wolfe <jwolfe@vmware.com>
Date:   Fri Aug 7 12:03:25 2020 -0700

    Updating the copyright date on a few files.

commit bddf9cdc61846cf9d6e8f36585dcdc0b39339beb
Author: John Wolfe <jwolfe@vmware.com>
Date:   Fri Aug 7 12:03:25 2020 -0700

    Resubmit the gcc baseline to 4.1 bump.

commit 563ab298de4a7d25355fd7768542b655660e22b9
Author: John Wolfe <jwolfe@vmware.com>
Date:   Fri Aug 7 12:03:25 2020 -0700

    Backout the previous gcc-4.1 enforcement.

commit 57b3aa2a537fc1a7d5c6e04cdbbcb39e472f38af
Author: John Wolfe <jwolfe@vmware.com>
Date:   Fri Aug 7 12:03:25 2020 -0700

    Bump gcc baseline to 4.1

commit ac7098903f510f69b8aefdd9ae2625f691389ba8
Author: John Wolfe <jwolfe@vmware.com>
Date:   Fri Aug 7 12:03:25 2020 -0700

    [HGFS Server] Support oplock inside HGFS server for Windows host
    
    Missed two source files for previous HGFS Server changeset.

commit 31978d3150e9730e75266689e18404f49430ca44
Author: John Wolfe <jwolfe@vmware.com>
Date:   Fri Aug 7 12:03:24 2020 -0700

    [HGFS Server] Support oplock inside HGFS server for Windows host
    
    The motivation for this change is to cache file/directory related information
    in host side, for example the file/directory attributes.  To make the cache
    correct, we will use the oplock(Windows)/lease(Linux) to monitor the
    file/directory change event.  When the file/directory changes, the item in
    cache will be invalidated.
    
    In this change, two new functions are defined:
    - HgfsOplockMonitorFileChange
       This function is used to monitor the change event for a file/directory,
       and the callback will be called if file/directory is changed.
    - HgfsOplockUnmonitorFileChange
       This function is used to cancel the change event monitoring.
    
    This patch only implements the oplock support for Windows host, the support
    for Linux will be delivered in another patch.

commit 3b40aceb52c8fd2b001c0b5aa192018fad3fa2c1
Author: John Wolfe <jwolfe@vmware.com>
Date:   Fri Aug 7 12:03:24 2020 -0700

    Common header file change not applicable to open-vm-tools.

commit 6757870e37708413ea005c5790f292f1115b12ec
Author: John Wolfe <jwolfe@vmware.com>
Date:   Fri Jul 31 13:36:35 2020 -0700

    The new table driven guest identification code did not handle Red Hat
    properly.  It needs to be checked for before Enterprise Linux.

commit 17f34b99fcde4d7f1a5dd26e766c502dc804a2db
Author: John Wolfe <jwolfe@vmware.com>
Date:   Fri Jul 31 13:36:35 2020 -0700

    Changes to common header files not applicable to open-vm-tools.

commit 623f1d057fd552a2a20110c8f2ad2e00ec01b0ad
Author: John Wolfe <jwolfe@vmware.com>
Date:   Fri Jul 31 13:36:35 2020 -0700

    Common header file change not applicable to open-vm-tools.

commit 6578e6a740a027e8957b8af1442277feba022ef9
Author: John Wolfe <jwolfe@vmware.com>
Date:   Fri Jul 31 13:36:35 2020 -0700

    Remove duplicate global definitions.
    
    Remove duplicate and unused global definitions for
    GDK_SELECTION_TYPE_TIMESTAMP and GDK_SELECTION_TYPE_UTF8_STRING.
    
    This fix will address https://github.com/vmware/open-vm-tools/issues/451

commit bd2b5b4a8dfa4f449cc0afa4262e28bb4db06714
Author: John Wolfe <jwolfe@vmware.com>
Date:   Fri Jul 31 13:36:35 2020 -0700

    Changes to common header files not applicable to open-vm-tools.

commit 012ae95c08eaba8c46152422a23a2a82ff330f0c
Author: John Wolfe <jwolfe@vmware.com>
Date:   Fri Jul 31 13:36:35 2020 -0700

    serviceDiscovery: Double quoting script variables that might contain whitespaces.

commit 6908a9f51956ef77c5e7a45d42ab09c3aba2c818
Author: John Wolfe <jwolfe@vmware.com>
Date:   Fri Jul 31 13:36:35 2020 -0700

    Update to the tools.conf sample file not applicable to open-vm-tools.

commit 3d311af531f06e7de255b51534818dcf777c81b7
Author: John Wolfe <jwolfe@vmware.com>
Date:   Fri Jul 31 13:36:34 2020 -0700

    Common header file change not applicable to open-vm-tools.

commit 96daffa492eee5aa9e5ad03f1b67c17e5ccfae42
Author: John Wolfe <jwolfe@vmware.com>
Date:   Fri Jul 31 13:36:34 2020 -0700

    Common header file change not applicable to open-vm-tools.

commit e6927bc3ac49fec1241bbf78cb35158553bab400
Author: John Wolfe <jwolfe@vmware.com>
Date:   Fri Jul 31 13:36:34 2020 -0700

    Common header file change not applicable to open-vm-tools.

commit 631280670bd5e0f50c2ece8ea43cc01c8586eb46
Author: John Wolfe <jwolfe@vmware.com>
Date:   Fri Jul 31 13:36:34 2020 -0700

    Changes to common header files not directly applicable to open-vm-tools.

commit c275d66d52a532ddae5ca0bfe4b1af7f71209524
Author: John Wolfe <jwolfe@vmware.com>
Date:   Fri Jul 31 13:36:34 2020 -0700

    [Coverity] Remove superfluous condition in if statement

commit 45b48c92746b4151b1eb118efdbfcb045cb4b97e
Author: John Wolfe <jwolfe@vmware.com>
Date:   Fri Jul 31 13:36:34 2020 -0700

    Rewrite Linux guest shortname identification
    
    Replaced guest identification with easy to maintain tables
    as well as added general table search abstractions for easy
    maintainability.

commit 9e70e3db1038b2703b7c0e9d5e12afad1407e95c
Author: John Wolfe <jwolfe@vmware.com>
Date:   Fri Jul 31 13:36:34 2020 -0700

    GOSC event doesn't report at once after customization process timer is reached
    
    When process timer is reached, the command process is killed and function
    ProcessRead is called to read all the output till EOF.  But EOF can't be
    reached immediately.  The reason is pre-customization script is launched
    by perl script, and killing perl script process doesn't kill the
    pre-customization script process.
    This code update includes:
    1. Do not read stdout/stderr when gosc command process exits abnormally
       to avoid the EOF blocking.
    2. Add READSTATUS_PENDING_TO_EOF in enum ReadStatus to avoid the confusion
       with READSTATUS_PENDING.
    3. Close the write ends of pipes (stdout[1]/stderr[1]) for child command
       process before it exists.
    4. In processPosix.c, the write ends of pipes have been closed in line 180,
       181, so the read ends should be closed in line 254, 255.
    5. Add explicit note for the beginning and the end of the perl script log.

commit 641874bfb831fc63e8ea289ee00d12d67734285e
Author: John Wolfe <jwolfe@vmware.com>
Date:   Fri Jul 31 13:36:34 2020 -0700

    Common hesder file change not applicable to open-vm-tools.

commit 534f6bcbdda25bc9999c306cdd0d8e3e89f8f95c
Author: John Wolfe <jwolfe@vmware.com>
Date:   Fri Jul 31 13:36:34 2020 -0700

    Common header file change not applicable to open-vm-tools.

commit f1625fd8cad09739da8e67c952c27bdd425e096b
Author: John Wolfe <jwolfe@vmware.com>
Date:   Fri Jul 31 13:36:33 2020 -0700

    Common header file change not applicable to open-vm-tools.

commit 44ad3675a33b804dd262bfab3279410aff442bcc
Author: John Wolfe <jwolfe@vmware.com>
Date:   Tue Jul 21 11:53:01 2020 -0700

    Fix memory leak issue for "vmtoolsd" binary on receiving SIGINT or SIGUSR1.
    
    Valgrind complains of a memory leak issue on receiving SIGINT or SIGUSR1
    signal, because we lost call to RpcIn_Destruct(chan->in) in
    RpcChannelTeardown().  It just happens to be released only at service
    shutdown or on receiving SIGUSR1 signal; not a major concern.
    Cleaning up the code.

commit 2696fb719e9589dd82477f296c7cf81cc3cad617
Author: John Wolfe <jwolfe@vmware.com>
Date:   Tue Jul 21 11:53:01 2020 -0700

    Common header file change not applicable to open-vm-tools.

commit f1330b36a316d38930aa3a654ea288a40f5a2a70
Author: John Wolfe <jwolfe@vmware.com>
Date:   Tue Jul 21 11:53:01 2020 -0700

    [CLI] "removeAll" missing in first line of vmware-vgauth-cmd help info

commit 511b4a8d729adef45964aceb8b3f1a7ef285c132
Author: John Wolfe <jwolfe@vmware.com>
Date:   Tue Jul 21 11:53:01 2020 -0700

    Remove unnecessary FreeBSD strings

commit c9a362419af2cdc312591c5dd63258a765d6f8f0
Author: John Wolfe <jwolfe@vmware.com>
Date:   Tue Jul 21 11:53:01 2020 -0700

    Unknown Linux, later than 5 should report 5, not 4
    
    We want to report the highest version we know about in the short name.

commit 0265c8e2a43d45bfcbf9276168c55aa5fa69265e
Author: John Wolfe <jwolfe@vmware.com>
Date:   Tue Jul 21 11:53:01 2020 -0700

    Improve the LSB distro identification table documentation
    
    Explain the LSB distro identification table and provide directions
    about when to use it.

commit 87128716f810df6140987db6de8c73905e8a3b8c
Author: John Wolfe <jwolfe@vmware.com>
Date:   Tue Jul 21 11:53:00 2020 -0700

    Fix a comment about POSIX/Linux guest identification
    
    The comment is not clear.  Fix this.

commit 0dabbdf36c4f2fdc248f75a5c5325b9d82728c59
Author: John Wolfe <jwolfe@vmware.com>
Date:   Tue Jul 21 11:53:00 2020 -0700

    Common header file change not applicable to open-vm-tools.

commit 99ccb81ebb4d0d085a25b9b531c86d43e646be6e
Author: John Wolfe <jwolfe@vmware.com>
Date:   Tue Jul 21 11:53:00 2020 -0700

    Common header file change not applicable to open-vm-tools.

commit 3980498b245bf7a6a46a42d11dcdb725a326da70
Author: John Wolfe <jwolfe@vmware.com>
Date:   Tue Jul 21 11:53:00 2020 -0700

    Common header file change not applicable to open-vm-tools.

commit 3b9521c96f0ec985d4965c73e9fd70e9718b3d53
Author: John Wolfe <jwolfe@vmware.com>
Date:   Tue Jul 21 11:53:00 2020 -0700

    Common source file changes not directly applicable to open-vm-tools at this time.

commit 695611c22bb41a50abf71850ebc69de5ee415b09
Author: John Wolfe <jwolfe@vmware.com>
Date:   Tue Jul 21 11:53:00 2020 -0700

    hostinfoPosix: remove NOT_IMPLEMENTED() when NO_IOPL
    
    When running "vmtoolsd -b pidfile" on Linux arm64, we hit this error:
    
       [error] [vmsvc] NOT_IMPLEMENTED hostinfoPosix.c:2526
    
    Linux arm64 does not implement iopl() and the Hostinfo_ResetProcessState()
    is raising a NOT_IMPLEMENTED() because of that.  However if there's no iopl(),
    there is no reason to drop IO privileges, so we can just skip that code.
    
    This change also restores usage of getloadavg() for non Android arm64
    platforms: ESX vmx and tools for Linux arm64.

commit b1fdd4f15337cfb314652b66bbcc7be4bca100c3
Author: John Wolfe <jwolfe@vmware.com>
Date:   Tue Jul 21 11:53:00 2020 -0700

    Resubmit - Move vgauth to gcc6 and openssl-1.1.1e.

commit 31d769f152106333e00902432a4bf49158defecd
Author: John Wolfe <jwolfe@vmware.com>
Date:   Tue Jul 21 11:53:00 2020 -0700

    ServiceDiscovery: Reducing scope of local variables in checkForWrite().
    
    Reducing scope of variables 'clientTimeStamp', 'clientInterval' and
    'currentTime' in function 'checkForWrite()'.

commit 0e6bd1e045daeb194d624bf09a768f60a199b223
Author: John Wolfe <jwolfe@vmware.com>
Date:   Tue Jul 21 11:53:00 2020 -0700

    Common header file change not applicable to open-vm-tools.

commit 48a140340865ca769d022d741f6fdd6c73384a5c
Author: John Wolfe <jwolfe@vmware.com>
Date:   Tue Jul 21 11:53:00 2020 -0700

    Common header file change not applicable to open-vm-tools.

commit e0152be9ef541f359bf2cc4452b838825cefd581
Author: John Wolfe <jwolfe@vmware.com>
Date:   Tue Jul 21 11:53:00 2020 -0700

    Common header file change not applicable to open-vm-tools.

commit de28bcaf8e4e85bdfcc2d67577bb2a3656f76d4f
Author: John Wolfe <jwolfe@vmware.com>
Date:   Tue Jul 21 11:52:59 2020 -0700

    Backout the previous vgauth changes for openssl 1.1.1.

commit 8180c0dd6c2e07631173d00437934a369bf7e715
Author: John Wolfe <jwolfe@vmware.com>
Date:   Tue Jul 21 11:52:59 2020 -0700

    Move vgauth to gcc6 and openssl-1.1.1.

commit 4f6cec30425e7e65405ca3e7191bfcd03ffe97d9
Author: John Wolfe <jwolfe@vmware.com>
Date:   Tue Jul 21 11:52:59 2020 -0700

    vmware-toolsbox-cmd: Fix illegal read memory issue reported by Valgrind
    
    Replace the static function MsgUnescape() and its memmove() call that moves
    1 byte beyond the termination '\0' with glib's g_strcompress().

commit d5a24c41aa23c155a24ed65174cd986452fddd0d
Author: John Wolfe <jwolfe@vmware.com>
Date:   Tue Jul 21 11:52:59 2020 -0700

    Backout the immediately previous changes to common files.

commit f078797c6b17ae91e3788da47a606313b141d0d9
Author: John Wolfe <jwolfe@vmware.com>
Date:   Tue Jul 21 11:52:59 2020 -0700

    Common source file changes not directly applicable to open-vm-tools at this time.

commit 7bd7bb9e062c7e93f94197b52211d09ef535b4e9
Author: John Wolfe <jwolfe@vmware.com>
Date:   Tue Jul 21 11:52:59 2020 -0700

    Common header file change not directly applicable to open-vm-tools.

commit 3e83452afcc6cc86b106b2c87527489c0126635b
Author: John Wolfe <jwolfe@vmware.com>
Date:   Tue Jul 21 11:52:59 2020 -0700

    Common header file change not applicable to open-vm-tools.

commit a08df7a3eef47c1ed211ef034ae390a4ee898df9
Author: John Wolfe <jwolfe@vmware.com>
Date:   Tue Jul 21 11:52:59 2020 -0700

    Changes to common source files not applicable to open-vm-tools.

commit 92022a07d524a16cccc71e44f4cbbbafdd1062bf
Author: John Wolfe <jwolfe@vmware.com>
Date:   Tue Jul 21 11:52:59 2020 -0700

    open-vm-tools: Propagate new gdk-pixbuf-xlib include location #438
    
    From github PR #438 (https://github.com/vmware/open-vm-tools/pull/438).

commit cffddcca7187adc043c82a24b5f15296fa6428c0
Author: John Wolfe <jwolfe@vmware.com>
Date:   Tue Jul 21 11:52:59 2020 -0700

    Common header file change not directly applicable to open-vm-tools.

commit c0dfe4248701323394959b34814bd48d2b157bbc
Author: John Wolfe <jwolfe@vmware.com>
Date:   Tue Jul 21 11:52:59 2020 -0700

    Common header file change not applicable to open-vm-tools.

commit 27fe47c54402b6d3e941b2c45e611b98a6c862e9
Author: John Wolfe <jwolfe@vmware.com>
Date:   Tue Jul 21 11:52:59 2020 -0700

    Common header file change not applicable to open-vm-tools.

commit 29b3ab0fd346f411e65a39a3b89f56eb85d30b20
Author: John Wolfe <jwolfe@vmware.com>
Date:   Tue Jul 21 11:52:58 2020 -0700

    Common header file change not applicable to open-vm-tools.

commit 6ae818a5c9c261c16c630fc3f5814cbf8d080022
Author: John Wolfe <jwolfe@vmware.com>
Date:   Tue Jul 21 11:52:58 2020 -0700

    Common header file change not applicable to open-vm-tools.

commit e5d0e1a2d33bd9060d843007d6bafebac677735d
Author: Oliver Kurth <okurth@vmware.com>
Date:   Thu Jun 11 20:43:21 2020 -0700

    Fix misc. issues in appinfo plugin source.
    
    Used the proper @param and @return statements in the
    function documentation for AppInfoServerSetOption.
    
    Re-organized an if code block.

commit d5517e5255770cd66eab3239c9d617147a3b0077
Author: Oliver Kurth <okurth@vmware.com>
Date:   Thu Jun 11 20:43:21 2020 -0700

    ServiceDiscovery: Replacing deprecated 'netstat' command with 'ss'
    
    Updating the Linux serviceDiscovery scripts to use "ss" in place of
    the deprecated "netstat" command.

commit 9afd238cddc0cb0511d8daa903b4f5c9a52b8dc3
Author: Oliver Kurth <okurth@vmware.com>
Date:   Thu Jun 11 20:43:21 2020 -0700

    Code cleanup to address a Coverity issue.
    
    Coverity reports a "dereference after NULL check" in
    BkdoorChannelStart.  However, at the point of dereference
    it's known that chan->inStarted is TRUE, which means chan->in
    is guaranteed to be non-NULL, so it's not a bug.
    
    Still, given that an input channel, if present, must have been
    started before calling BkdoorChannelStart, it's possible to do
    some code cleanup that will also get Coverity to stop reporting
    the issue.  Change what's currently a test into an ASSERT, test
    chan->in rather than chan->inStarted, and add comments to make
    it clearer what's going on.

commit 5e1388e10828cec3885ab0107711f483fe732d33
Author: Oliver Kurth <okurth@vmware.com>
Date:   Thu Jun 11 20:43:21 2020 -0700

    Common header file change not applicable to open-vm-toold.

commit e52ffacc9d189e4a4fd5880e3b1c9593cb6c32b6
Author: Oliver Kurth <okurth@vmware.com>
Date:   Thu Jun 11 20:43:21 2020 -0700

    Fix Coverity-reported dead code issue.
    
    The underlying problem was that retryCount was being zeroed on every
    iteration of the while loop.  Zero it before entering the loop instead.

commit e3a31877f56c1f0274a7e45b39d3be16a5f64c5f
Author: Oliver Kurth <okurth@vmware.com>
Date:   Thu Jun 11 20:43:20 2020 -0700

    Common header file change not applicable to open-vm-tools.

commit 1669fe0b0c0161884f19bcce257e0b10328c14c6
Author: Oliver Kurth <okurth@vmware.com>
Date:   Thu Jun 11 20:43:20 2020 -0700

    Correct an issue reported by Coverity.
    
    lib/asyncsocket/asyncsocket.c:
     - AsyncSocket_SetKeepAlive() calls AsyncSocket_GetFd() which may return
       a negative result.  If that should happen, simply return FALSE.

commit 013e0137786b28fef01bf3a09d79087d656e8f6e
Author: Oliver Kurth <okurth@vmware.com>
Date:   Wed Jun 10 12:05:46 2020 -0700

    open-vm-tools: add distribution specific pam config files
    
    Add distribution specific pam config files for Debian/Ubuntu,
    SuSE and Redhat/Fedora/CentOS.  Install a generic file by default,
    with comments to KB article.  The distribution files are intended
    to be used by OS vendors in their open-vm-tools packages.

commit 6ffc688caa7755febe912851d70de304d1ad447a
Author: Oliver Kurth <okurth@vmware.com>
Date:   Wed Jun 10 12:05:46 2020 -0700

    Update the AUTHORS file for OVT an contribution.
    
    https://github.com/vmware/open-vm-tools/pull/431

commit 384414d61846f5bd81ce691662efe9d8616a6c69
Author: Oliver Kurth <okurth@vmware.com>
Date:   Wed Jun 10 12:05:46 2020 -0700

    Appinfo.h:  Add define for APP_INFO_GUESTINFO_KEY

commit 13ac4d1bff79b0218675fcd1b64205f39cdbc768
Author: Oliver Kurth <okurth@vmware.com>
Date:   Wed Jun 10 12:05:46 2020 -0700

    Common header file change not applicable to open-vm-tools.

commit 3d1d9c92f7ff88b8bd7dfaec674c30a7298b596e
Author: Oliver Kurth <okurth@vmware.com>
Date:   Wed Jun 10 12:05:46 2020 -0700

    Improve Linux guest identification function documentation.
    
    Make it clear that the "short name" of a Linux distro has a default
    value and that the default value should not be overwritten unless
    VMware does this.
    
    If someone cheats and sends down an unsupported "short name", the
    guestMapper will protect the software stack, mapping the unsupported
    "short name" to that of the guestOS config found in the VMX file.
    We know that is OK since the VM couldn't power on and run the guest
    unless it was valid.
    
    All older, supported ESXi have updates that contain the guestMapper.
    
    If the guestMapper is not in place - an older, unpatched release -
    the software stack can become confused causing problems and crashes.
    
    Change augments https://github.com/vmware/open-vm-tools/pull/431

commit 0cfda58aaa8bc0fea56f1211897e7f2237f6070a
Author: Oliver Kurth <okurth@vmware.com>
Date:   Wed Jun 10 12:05:46 2020 -0700

    Make peeking back into the stack work for back traces
    
    GCC 10 doesn't like peeking back before the end of an arrary (which
    is used to peek into the stack).  Fix this.
    
    https://github.com/vmware/open-vm-tools/issues/429

commit c7f4a5150d398184062b4d9ddba18d2c481c37f1
Author: Oliver Kurth <okurth@vmware.com>
Date:   Wed Jun 10 12:05:45 2020 -0700

    Pick up the LSB distro file for ALT Linux
    
    Improve the documentation of the Linux identification routine so others
    know that nothing needs to be changed in the field.
    Only VMware needs to add identification codes.
    
    https://github.com/vmware/open-vm-tools/pull/431

commit ae80317fcbf2026896b9fe5885992d919062d79c
Author: Oliver Kurth <okurth@vmware.com>
Date:   Wed Jun 10 12:05:45 2020 -0700

    SDMP plugin logs warning message every 5 minute if there is no
    Namespace DB instance created on a VM.  Changing the log level to
    debug to solve the problem.

commit 94fe542015b2764db1ea6b29c55cf53d9ce94f5a
Author: Oliver Kurth <okurth@vmware.com>
Date:   Wed Jun 10 12:05:45 2020 -0700

    Common header file change not applicable to open-vm-tools.

commit 0cbe4240689df8c7f6670bb2acf8d9c674063bb7
Author: Oliver Kurth <okurth@vmware.com>
Date:   Wed Jun 10 12:05:45 2020 -0700

    Clean up lib/file/file.c
    
    Consistency with the remainder of lib/file.

commit 070142eaf4742eff23d7bba2a20d07c0064f37d7
Author: Oliver Kurth <okurth@vmware.com>
Date:   Wed Jun 10 12:05:45 2020 -0700

    Common header file change not applicable to open-vm-tools.

commit 8c65a2773817208831d2c2db836a124fb6f6dd0a
Author: Oliver Kurth <okurth@vmware.com>
Date:   Wed Jun 10 12:05:45 2020 -0700

    Add a new definition for amazonlinux3_64

commit dca1937e894674fa41e7e0e2f622fb297ab74c08
Author: Oliver Kurth <okurth@vmware.com>
Date:   Wed Jun 10 12:05:45 2020 -0700

    Implement Set_option handler in appInfo plugin.
    
    * Added a handler for the Set_option for appInfo plugin.
      The poll loop will be immediately turned off when the feature
      is turned off at the host side.
      The poll loop will be immediately turned on when the feature
      is turned on at the host side.
    
    * Added the code to handle VM vmotion to an older host that
      doesn't have logic to send 'set_option'.

commit 3e3968f0b805d368b77e42902ec8283ba31dda7f
Author: Oliver Kurth <okurth@vmware.com>
Date:   Wed Jun 10 12:05:45 2020 -0700

    Enable recognition of other5xLinux and other5xLinux64 guests

commit f860921bce04cd0d7ad9f9eff977567d83b294a4
Author: Oliver Kurth <okurth@vmware.com>
Date:   Wed Jun 10 12:05:45 2020 -0700

    Common header file change not applicable to open-vm-tools.

commit 3bd995723f1c11e44ea391c296ad41cf5bc5f151
Author: Oliver Kurth <okurth@vmware.com>
Date:   Wed Jun 10 12:05:44 2020 -0700

    Directive argument is null from GCC 9.3.0
    
    There are paths that do not properly deal with NULL in FileMakeTempEx2Work.
    Fix this.
    
    https://github.com/vmware/open-vm-tools/issues/428

commit 88b016d68ec5bc3b03ae8255a47a9f2fb8630f3a
Author: Oliver Kurth <okurth@vmware.com>
Date:   Wed Jun 10 12:05:44 2020 -0700

    Add new definition for rhel9_64 and clones.

commit 5612d4889d6dae21dfbb27ec4291807baa55ce7d
Author: Oliver Kurth <okurth@vmware.com>
Date:   Wed Jun 10 12:05:44 2020 -0700

    Add recognition of FreeBSD 13.

commit 041028cd617331def7b3e6ef7cb98985c64cde38
Author: Oliver Kurth <okurth@vmware.com>
Date:   Wed Jun 10 12:05:44 2020 -0700

    Enable recognition of SLES 16_64.

commit b48233cb1a996928cf13f6e48131fadabc6e31e9
Author: Oliver Kurth <okurth@vmware.com>
Date:   Wed Jun 10 12:05:44 2020 -0700

    Add recognition of Windows Server 2021.

commit f40ebc8d757924b08af60956e290e7957274a14c
Author: Oliver Kurth <okurth@vmware.com>
Date:   Wed Jun 10 12:05:44 2020 -0700

    Enable recognition of darwin20_64 (macOS 10.16) and darwin21_64 (macOS 10.17).

commit 10e5fe6eb5bd803fe0545371d820133813b3e7d5
Author: Oliver Kurth <okurth@vmware.com>
Date:   Wed Jun 10 12:05:44 2020 -0700

    guest_os_tables.h: Backout previous change for SLES-16.

commit 5978c6bcb8fdf6900c30e2e220f8478070f3bf12
Author: Oliver Kurth <okurth@vmware.com>
Date:   Wed Jun 10 12:05:44 2020 -0700

    Enable recognization of SLES 16.

commit 0c7eb59720429fb8fa5872e432104731520e8799
Author: Oliver Kurth <okurth@vmware.com>
Date:   Wed Jun 10 12:05:44 2020 -0700

    Move appInfo and serviceDiscovery plugin related header files.
    
    As part of an upcoming project, some appinfo and serviceDiscovery
    header files are needed at a different location in the common source
    tree.
    
    * Moved the appInfo.h and serviceDiscovery.h to a different location.
    
    * Made necessary code and OVT changes to refer to new file paths.
    
    * Did some cleanup related to the MACRO names for the keys and scripts.

commit ffc6f72e9babdf82010a96c7c76a0e99d5d9633e
Author: Oliver Kurth <okurth@vmware.com>
Date:   Wed Jun 10 12:05:44 2020 -0700

    Fix a Coverity-reported NULL pointer issue.
    
    Check whether a pointer is NULL before dereferencing it.  Also
    updated a stale comment, edited a couple of other comments for
    line length, and deleted some trailing white space.

commit 96c50d2068e45f2803b8ad8c1e186480d82f4411
Author: Oliver Kurth <okurth@vmware.com>
Date:   Wed Jun 10 12:05:43 2020 -0700

    Fix dereference after null check reported by Coverity.
    
    Remove a superfluous NULL pointer test that causes Coverity
    to report a dereference after null check.

commit 60d527ae5ea021a7c04a8df7437ef8e5914e5404
Author: Oliver Kurth <okurth@vmware.com>
Date:   Wed Jun 10 12:05:43 2020 -0700

    Common header file change not applicable to open-vm-tools.

commit 3dfcedc9f383454baa79dcaa6508c676077177ca
Author: Oliver Kurth <okurth@vmware.com>
Date:   Wed Jun 10 12:05:43 2020 -0700

    Enable recognition of Amazone Linux 3.

commit 47c78f0e7ebbc80c9addeaa48fad88d507bcc759
Author: Oliver Kurth <okurth@vmware.com>
Date:   Wed Jun 10 12:05:43 2020 -0700

    Header file vm_verison.h not needed in lib/user/util.c.

commit cab6d8d915d86abd5558d00592e8b64386b50f22
Author: Oliver Kurth <okurth@vmware.com>
Date:   Wed Jun 10 12:05:43 2020 -0700

    Common header file change not applicable to open-vm-tools.

commit d689c5de5349c48e3a84e72eaf7e2a6be52b8c08
Author: Oliver Kurth <okurth@vmware.com>
Date:   Wed Jun 10 12:05:43 2020 -0700

    Common source file change not directly applicable to open-vm-tools.

commit 8c0f47c895bd3cd901ddcc6df450a8d28fdf3578
Author: Oliver Kurth <okurth@vmware.com>
Date:   Wed Jun 10 12:05:43 2020 -0700

    Coverity reported issue: missing break
    
    Add the missing break.

commit bb11e038323893d2428eb2ce94f8742233b45546
Author: Oliver Kurth <okurth@vmware.com>
Date:   Wed Jun 10 12:05:43 2020 -0700

    Changes to common source file not applicable to open-vm-tools.

commit 421e77f5cbb0436bbafdb4d2ec7c39e637061838
Author: Oliver Kurth <okurth@vmware.com>
Date:   Wed Jun 10 12:05:42 2020 -0700

    Common source file change not directly applicable to open-vm-tools.

commit 88836e5df83b215fed8821b3f31bb4a3091d9848
Author: Oliver Kurth <okurth@vmware.com>
Date:   Tue May 26 15:32:59 2020 -0700

    Common header file change not applicable to open-vm-tools.

commit 06ac81cfa3a6a31db045a719733a6b9f804063db
Author: Oliver Kurth <okurth@vmware.com>
Date:   Tue May 26 15:32:59 2020 -0700

    Common header file change not applicable to open-vm-tools.

commit 5a521ce9b164f0db7f860b154ab4baed553f5390
Author: Oliver Kurth <okurth@vmware.com>
Date:   Tue May 26 15:32:58 2020 -0700

    serviceDiscovery: Updating 'get-versions.sh' script
    
    The following changes have been made:
    
    1. Environment variable 'ALIVE_BASE' is used to construct the path of
       the file where vcops version is stored.  The variable is not avialable
       when running the script inside serviceDiscovery plugin process, so a
       hardcoded path is used.
    
    2. Added command to retrieve tcserver version

commit 20ad411ebeff55e6d7bfd15afc3fdd6fc3947511
Author: Oliver Kurth <okurth@vmware.com>
Date:   Tue May 26 15:32:58 2020 -0700

    Common header file change not applicable to open-vm-tools.

commit c1832d6a60475850a25093d05ccf8c786dd89a50
Author: Oliver Kurth <okurth@vmware.com>
Date:   Tue May 26 15:32:58 2020 -0700

    Deprecate VMGuestLib_GetHostMemKernOvhdMB GuestSDK API.
    
    * GUESTLIB_HOST_MEM_KERN_OVHD_MB metric was already deprecated in ESXi
      starting from 7.1.  It's time to deprecate the corresponding
      VMGuestLib_GetHostMemKernOvhdMB API in GuestSDK.  The documentation
      will be update denoting that this API is deprecated.
      After one or two releases, the API will be removed completely.
      Untill then, the API is modified to explicity return 0 for the metric.
    
    * Only a few functions listed in vmGuestLib.h are exposed in the vmGuestLibJava
      interface.  The remaining functions are encapsulated in '#ifndef SWIG'
      to hide them from SWIG utility which is used to generate the Java bindings.
    
    Note: The external customer facing documentation for this API will be
          documented later.
    Note: Once this changeset is submitted, the vmStatsProvider module
          will be updated to stop using the deprecated API.

commit 6a5123f2e020e6e35d2111777f99879c791088a2
Author: Oliver Kurth <okurth@vmware.com>
Date:   Tue May 26 15:32:58 2020 -0700

    Common header file change not applicable to open-vm-tools.

commit a1bb9128e3087602ce5280f43d639cd87e5487cc
Author: Oliver Kurth <okurth@vmware.com>
Date:   Tue May 26 15:32:58 2020 -0700

    Changes to common source files not applicable to open-vm-tools.

commit 0682a7064f553a3d50a55ac881b0e5e6b78a257e
Author: Oliver Kurth <okurth@vmware.com>
Date:   Tue May 26 15:32:58 2020 -0700

    Update to bora/public/vm_tools_version.h
    
    Add tools versions 11.1.1 and 11.1.5 to bora/public/vm_tools_version.h

commit d1ce2c08c47a82a4cfddae55a55c4b9619b08042
Author: Oliver Kurth <okurth@vmware.com>
Date:   Tue May 26 15:32:58 2020 -0700

    Common header file change not applicable to open-vm-tools.

commit 53473f83f7dfda6a0b592bbfdf1a5e6144b426e7
Author: Oliver Kurth <okurth@vmware.com>
Date:   Tue May 26 15:32:58 2020 -0700

    Changes to common source files not applicable to open-vm-tools.

commit a99fcf43fbef64cc36473750a441cb2f6265a1dd
Author: Oliver Kurth <okurth@vmware.com>
Date:   Tue May 26 15:32:58 2020 -0700

    Backout previous changes to common source files.

commit 8f68d75e3d6642e2f8d7d7ef9a4cbfcab052b3be
Author: Oliver Kurth <okurth@vmware.com>
Date:   Tue May 26 15:32:58 2020 -0700

    Changes to common source files not applicable to open-vm-tools.

commit 34d7c760709cec8938488d1c60831960bc30441d
Author: Oliver Kurth <okurth@vmware.com>
Date:   Tue May 26 15:32:57 2020 -0700

    Common source file changes not directly applicable to open-vm-tools.

commit f3423aa7a1d2f0d864eaaa6d11b8b34eacb04c3c
Author: Oliver Kurth <okurth@vmware.com>
Date:   Tue May 26 15:32:57 2020 -0700

    Common source file changes not directly applicable to open-vm-tools.

commit e25e233b02557a944babad5d8140472eb25c2210
Author: Oliver Kurth <okurth@vmware.com>
Date:   Tue May 26 15:32:57 2020 -0700

    Common header file change not applicable to open-vm-tools.

commit 5ed3bc8fe0cfee2b15b469b4f5e71c1fbb28bad9
Author: Oliver Kurth <okurth@vmware.com>
Date:   Tue May 26 15:32:57 2020 -0700

    Backout previous common header file change - not applicable to open-vm-tools.

commit 2f6676c69e332677b7bd598505de02d6e78e1fbb
Author: Oliver Kurth <okurth@vmware.com>
Date:   Tue May 26 15:32:57 2020 -0700

    Common header file change not applicable to open-vm-tools.

commit 0128592fd7ec406824237af5e184f72726715f59
Author: Oliver Kurth <okurth@vmware.com>
Date:   Tue May 26 15:32:57 2020 -0700

    Updating the bora/public/vm_tools_version.h history.
    
    Tracking version info for the 10.3.22 patch release and 10.2.23
    development version of tools for older Linux guests.

commit 146971ddbe43d24380891c4297493cce2d4a46c6
Author: Oliver Kurth <okurth@vmware.com>
Date:   Tue May 26 15:32:57 2020 -0700

    Common header file change not applicable to open-vm-tools.

commit 29c1c6743f5b1a2c9bf6d86f2eaacd10f2102aa2
Author: Oliver Kurth <okurth@vmware.com>
Date:   Tue May 26 15:32:57 2020 -0700

    Common source file changes not directly applicable to open-vm-tools.

commit 25320e4af24664ebb6ab324db0a1cdfebf241f37
Author: Oliver Kurth <okurth@vmware.com>
Date:   Tue May 26 15:32:57 2020 -0700

    Common source file changes not directly applicable to open-vm-tools.
    
    Pre-enable SUSE 16

commit ecdd9001cf809b2ce359f07f8b84d54cd436a573
Author: Oliver Kurth <okurth@vmware.com>
Date:   Tue May 26 15:32:57 2020 -0700

    Common source file changes not directly applicable to open-vm-tools
    
    Pre-enable RHEL 9, CentOS 9, Oracle 9, and Asianux 9 guests

commit 66e52b635938b8c4e5276944daaec1cddc5ae6f9
Author: Oliver Kurth <okurth@vmware.com>
Date:   Tue May 26 15:32:56 2020 -0700

    GuestSDK and vmtoolslib cleanup.
    
    * Removed the vmtools dependency for guestsdk.  This has been already
      done for tar tools build/target.  The same is being done for OVT
      builds.
    
    * Used various static libraries for building guestlib in OVT instead of
      depending on vmtoolslib.  Similar thing has already been done for
      appmonitor library in OVT.
    
    * GuestSDK_{Panic|Debug|Warning|Log} functions in vmtoolslib are not used
      anywhere and hence they are completely removed from the code.

commit 66b70db09241bef18694bc0e45bd94a1804b201d
Author: Oliver Kurth <okurth@vmware.com>
Date:   Tue May 26 15:32:56 2020 -0700

    Common header file change not directly applicable to open-vm-tools.

commit e4fdad51c47f5e2605a3ad9dd9e3451b25ba6fbd
Author: Oliver Kurth <okurth@vmware.com>
Date:   Tue May 26 15:32:56 2020 -0700

    Changes to common header files not applicable to open-vm-tools.

commit a760361f0b603f0dabe2e82cec1a728e5b3f796b
Author: Oliver Kurth <okurth@vmware.com>
Date:   Tue May 26 15:32:56 2020 -0700

    Pre-enablment: Recognition of FreeBSD 13

commit 80ce8edc04fcd3253174be476b0f09bdf5527bf5
Author: Oliver Kurth <okurth@vmware.com>
Date:   Tue May 26 15:32:56 2020 -0700

    Improve logging on signature verification
    
    If xmlsec and vgauth are built inconsistently, xmlSecSize
    can differ between the two, which results in a key datastructure
    being a different size, and vgauth ends up looking in the
    wrong place in memory for the signature check status.
    
    Log the status, so that if its not one of the two
    expected values, we have some ideas of what went wrong.

commit 4dbd9ff2e404957147ad1c22233388302b726d71
Author: Oliver Kurth <okurth@vmware.com>
Date:   Tue May 26 15:32:56 2020 -0700

    Changes to common header files not directly related to open-vm-tools.
    
    Recongition of MacOS 10.17 (darwin21-64) - pre-enablement on hosts.

commit f01d92c41b756f0167308ef7b5596b0554a661b8
Author: Oliver Kurth <okurth@vmware.com>
Date:   Tue May 26 15:32:56 2020 -0700

    lib/file: Fix a memory leak in FileLock_Lock.
    
    Valgrind complained about a minor leak within FileLock_Lock when running
    test-vmx Firmware.Efi.QuickBoot .  FileLockScanner builds a list of "active
    locks" and traverses that list repeatedly, but whenever it decides to remove
    an entry from the list, it would simply leak it.
    
    This change ensures that the list item is not leaked by Posix_Free()ing it
    once it is no longer needed.

commit c27281f24e043f64a9e627e2eaeccd9c196fc938
Author: Oliver Kurth <okurth@vmware.com>
Date:   Tue May 26 15:32:56 2020 -0700

    Hgfs Linux/OSX Server: fix write-only shares access check creating new files
    
    Linux and OS X Hgfs server has an incorrect failure status check when a
    user has a write-only share enabled.  In a write-only share any failure
    is mapped to EACESS unless the error is ENOENT when a new file is to be
    created.  The error check currently fails all errors when it should
    only allow creation of new files i.e., ENOENT with flags specifying
    O_CREAT.
    
    The check should be
       if (status == EACCES) goto exit

commit 5a300cffdb3c7069a104559b598f6315a6dbae00
Author: Oliver Kurth <okurth@vmware.com>
Date:   Tue May 26 15:32:56 2020 -0700

    Common source file changes not directly applicable to open-vm-tools.

commit e256c4eb87e602c981cd9b92ec4c52df861094f4
Author: Oliver Kurth <okurth@vmware.com>
Date:   Tue May 26 15:32:55 2020 -0700

    Common source file change not applicable to open-vm-tools.

commit d663f02db62cf44ee246956f50666f1c044cee2a
Author: Oliver Kurth <okurth@vmware.com>
Date:   Tue May 26 15:32:55 2020 -0700

    Common source file change not applicable to open-vm-tools.

commit c3d1c32369ec29653bd32beb3851d2d283dadd0c
Author: Oliver Kurth <okurth@vmware.com>
Date:   Tue May 26 15:32:55 2020 -0700

    Changes to common source files not directly applicable to open-vm-tools.

commit 215d376160a4c2f4e53666fd4275f7e8c7edc2da
Author: Oliver Kurth <okurth@vmware.com>
Date:   Mon May 4 11:54:13 2020 -0700

    Common header file change not applicable to open-vm-tools.

commit 3e5fd5d7976d9d047229b33f9a209c250f928384
Author: Oliver Kurth <okurth@vmware.com>
Date:   Mon May 4 11:54:13 2020 -0700

    [AppInfo] Tweak the gather loop only for a real config reload.
    
    The poll loop for the appInfo is being tweaked (destroyed and recreated)
    for every conf reload even when nothing related to appinfo changed.
    This may cause few scenarios where the 'application information'
    will never be collected inside the guest.  Fixed the code, to
    tweak the loop only when there is a real appinfo related config change
    in the tools.conf file.

commit c5f0d8d38bfedc576b9fec40b579a0d5f6c85688
Author: Oliver Kurth <okurth@vmware.com>
Date:   Mon May 4 11:54:13 2020 -0700

    Use RPCI_UNKNOWN_COMMAND macro instead of hardcoded 'Unknown command" string.
    
    At few places in the code, the result from the RPC channel send APIs
    is explicitly compared with a harcoded "Unknown command" string.  We already
    have a well defined macro for that.  Changed the code to re-use the macro
    wherever possible.

commit 7a981dcaa625a982e62e93ab63648dc02ac31595
Author: Oliver Kurth <okurth@vmware.com>
Date:   Mon May 4 11:54:12 2020 -0700

    Clean up a few things in the random.h header file.

commit bdd112cee037f58b2788d7bc3f1dbc9fa5344d97
Author: Oliver Kurth <okurth@vmware.com>
Date:   Mon May 4 11:54:12 2020 -0700

    Fix minor misc. issues.
    
    * In ServiceLoadFileContentsPosix() function, fd is always a positive
      value when close() is called.  The if check 'fd >= 0' is not really
      required.  Removed it.
    
    * Fixed the function name in the "procedure comment block" for the
      ParseShareName function.

commit 384b1e7b9e9a6dac67a285eef0acdd52f5c997e5
Author: Oliver Kurth <okurth@vmware.com>
Date:   Mon May 4 11:54:12 2020 -0700

    Fix minor 'Comparison is always true' warning in linuxDeployment.c
    
    pkgProcessTimeout is uint16 and comparison is always true because
    pkgProcessTimeout <= 65535, so remove the check.

commit 4b57bd2d1c9fa37994a562a63be2232af6c4587d
Author: Oliver Kurth <okurth@vmware.com>
Date:   Mon May 4 11:54:12 2020 -0700

    Deprecate GUESTLIB_HOST_MEM_KERN_OVHD_MB at ESXi level.
    
    Decided to deprecate GUESTLIB_HOST_MEM_KERN_OVHD_MB.  This changeset
    implements the necessary changes to deprecate the metric at the ESXi level.
    
    Will address the deprecation changes in GuestLib SDK/API in
    a separate changeset.

commit cb0a946b284d99f78da58e012a91c38eb81e492e
Author: Oliver Kurth <okurth@vmware.com>
Date:   Mon May 4 11:54:12 2020 -0700

    Common header file change not applicable to open-vm-tools.

commit aa346e71e6bbc9a55f0a48d7d7b728e3128ae4bf
Author: Oliver Kurth <okurth@vmware.com>
Date:   Mon May 4 11:54:12 2020 -0700

    Backout previous change to guestlibV3.x

commit 0f90e3fdd95d62294452b159c11a66368f8114e3
Author: Oliver Kurth <okurth@vmware.com>
Date:   Mon May 4 11:54:12 2020 -0700

    Deprecate GUESTLIB_HOST_MEM_KERN_OVHD_MB at ESXi level.
    
    Decided to deprecate GUESTLIB_HOST_MEM_KERN_OVHD_MB. This changeset
    implements the necessary changes to deprecate the metric at the ESXi level.
    
    Will address the deprecation changes in GuestLib SDK/API in
    a separate changeset.

commit 91923b6c7d19edfedac6d7a36c4a9b795a7ef37c
Author: Oliver Kurth <okurth@vmware.com>
Date:   Mon May 4 11:54:12 2020 -0700

    Common source file change not applicable to open-vm-tools.

commit 7058e42e6fa34dcf60438d27827d9b9ba20f5bd1
Author: Oliver Kurth <okurth@vmware.com>
Date:   Mon May 4 11:54:12 2020 -0700

    Define macro for "Permission Denied" message returned from RpcChannel send APIs.
    
    In error cases, RpcChannel Send APIs (RpcChannel_SendOneRaw,
    RpcChannel_SendOneRawPriv return 'hard coded' "Permission Denied"
    error message.
    
    This changeset adds the MACRO for that error message.
    
    If there are any callers who compare the results (ex: ServiceDiscovery), they
    don't have to use 'hardcoded' messages and can reuse the MACROs.

commit 4c286c51e21e94e35b76a7f56c143a3b69e9a7e1
Author: Oliver Kurth <okurth@vmware.com>
Date:   Mon May 4 11:54:12 2020 -0700

    Common header file change not applicable to open-vm-tools.

commit fde53d238b14ca984179aa821d7de95d6d6985ba
Author: Oliver Kurth <okurth@vmware.com>
Date:   Mon May 4 11:54:11 2020 -0700

    CodeSet: Fix copyright header in codeset.h

commit ced22726ccf583d54ebeaa83e5736fb249b730be
Author: Oliver Kurth <okurth@vmware.com>
Date:   Mon May 4 11:54:11 2020 -0700

    CodeSet: Add CodeSet_IsValidUTF8String() and more comments
    
    This change adds a new function CodeSet_IsValidUTF8String() to
    lib/misc/codesetUTF8.c, and adds comments for CodeSet_IsValidUTF8()
    and CodeSet_IsStringValidUTF8().

commit adcaf9cd9ad65a45459ee8058ebfc267844477d6
Author: Oliver Kurth <okurth@vmware.com>
Date:   Mon May 4 11:54:11 2020 -0700

    ServiceDiscovery: Deleting keys from NDB by chunks to reduce RPC calls.
    
    Setting chunk size to 25 keys at a time.

commit 619329e43a785831683f09d13f53f9d76615c559
Author: Oliver Kurth <okurth@vmware.com>
Date:   Tue Apr 21 14:43:46 2020 -0700

    Common header file change not applicable to open-vm-tools.

commit 2fb29808e01636ef6621ec6cbc815b024f2aed68
Author: Oliver Kurth <okurth@vmware.com>
Date:   Tue Apr 21 14:43:46 2020 -0700

    Common header file change not applicable to open-vm-tools.

commit 9e3875bc727141e69d7325af393e797353929833
Author: Oliver Kurth <okurth@vmware.com>
Date:   Tue Apr 21 14:43:46 2020 -0700

    Fix a trivial typo in the VIX log message.
    
    * Fixed a trivial typo in the VIX log message.
    * Fixed an indentation issue.

commit 08218dcd4eb03aafe823ae3585d99a23f7bee3c0
Author: Oliver Kurth <okurth@vmware.com>
Date:   Tue Apr 21 14:43:46 2020 -0700

    Use random poll-interval for appInfo on channel reset.
    
    In few workflows like instant clone, when a large number of VMs are
    cloned at the same time, if the appinfo plugin runs at the same time
    in all the VMs, the underlying ESXi may encounter heavy load.  To
    avoid these situations, a random poll interval should be used
    for the appinfo whenever applicable workflows are detected.
    
    Detecting a 'rpc channel reset' is a simple approach to detect.
    
    In this changeset, add the following changes:
    
    - Added a new callback function for the 'rpc channel reset'.  If
    the rpc channel is reset, a new random poll interval is calculated
    and poll timer is adjusted accordingly.  If the existing appinfo
    poll interval is greater than the minimum interval of 30 seconds,
    random interval will be generated between 30 and appinfopollinterval.
    If the existing poll interval is less than the minimum 30 seconds
    time, then random interval will not be changed.
    
    - Code refactoring for few functions.
    - Changed one global variable as static.
    - Added few debug/info log messages.

commit 9b79ed9bc118860518028828a6c7858af62757a8
Author: Oliver Kurth <okurth@vmware.com>
Date:   Tue Apr 21 14:43:46 2020 -0700

    Common header file change not applicable to open-vm-tools.

commit 9a9aab94168189302e74dd97939415ef1e07fb20
Author: Oliver Kurth <okurth@vmware.com>
Date:   Tue Apr 21 14:43:46 2020 -0700

    Common header file change not applicable to open-vm-tools.

commit a8086de2c4317d4463b0bb1a3b602cda0833bd3e
Author: Oliver Kurth <okurth@vmware.com>
Date:   Tue Apr 21 14:43:46 2020 -0700

    Common header file change not applicable to open-vm-tools.

commit 8e2e15a2da54f3603a7ccdc09249aec0b58f6ed9
Author: Oliver Kurth <okurth@vmware.com>
Date:   Tue Apr 21 14:43:46 2020 -0700

    Free old ununsed loggers when tools.conf changes.
    
    Existing unused loggers are leaked when there is a change
    in logging configuration.  Added a check to free the loggers
    that are not used after tools.conf is modified.

commit 1852a9e98e3b1c31542986b2d332c707e4a0b540
Author: Oliver Kurth <okurth@vmware.com>
Date:   Tue Apr 21 14:43:46 2020 -0700

    Changes to common source files not directly applicable to open-vm-tools.

commit 86ca532794728e4cf3d6b5fd29b3a10ff4f36141
Author: Oliver Kurth <okurth@vmware.com>
Date:   Tue Apr 21 14:43:46 2020 -0700

    Add option to vmware-vgauth-cmd to support remove alias by [username]
    and subject
    
    a. subject is mandatory
    b. if user only provide subject, will only remove subject matched mapped aliases
    c. if user provide username and subject, remove matched aliases

commit 3324db715f71d850f12f91e7941745792edacb63
Author: Oliver Kurth <okurth@vmware.com>
Date:   Tue Apr 21 14:43:46 2020 -0700

    Make Backdoor fallback temporary.
    
    When RpcOut falls to Backdoor, it stays with Backdoor
    permanently for the life of vmtoolsd service.  It is a
    long standing bug in the reset handling code.  Typically,
    channel type is not changed during reset.  Our reset
    handling code can either keep the channel type same or
    switch it from vsocket to Backdoor, but it can't do other
    way.  Though it is supposed to switch to vsocket on reset
    caused by events like vmtoolsd being restarted or VMX
    breaking the channel for some VM management operation.
    With this change when we start the channel, we always
    try vsocket first unless Backdoor is enforced by the
    caller.
    
    Using Backdoor for too long is not desirable because
    privileged RPCs can't be used on such channel.  So, we
    need to retry switching the channel back to vsocket
    periodically.  We don't want to try vsocket on every
    RpcChannel_Send call because that adds to overhead and
    increases the latency of RpcChannel_Send due to connection
    timeouts.  So, we retry vsocket with a backoff delay
    between 2sec-5min.
    
    As some RpcChannel callers intend to use Backdoor channel
    we need to differentiate between such usage from the
    callers that create vsocket channel and fallback to
    Backdoor.  Therefore, introduced a concept of mutable
    channel.  The vsocket channel is mutable as it can fallback
    to Backdoor and restore vsocket.  However, if a caller
    creates Backdoor channel, it will not be mutable and
    stay with Backdoor for its lifetime.
    
    As vmxLogger frequently connects and disconnects the
    channel for every log message and does not use any
    privileged RPC, so make it use Backdoor channel
    permanently to avoid frequent vsocket connections.
    
    Additionally, removed the redundant 'stopRpcOut' interface
    and renamed 'onStartErr' to 'destroy'.

commit 4a049ceec7e2e1fafbfece34e29c4f7b14962e7c
Author: Oliver Kurth <okurth@vmware.com>
Date:   Tue Apr 21 14:43:45 2020 -0700

    AppInfo updates.
    
    While most of the changes are only applicable to VMware Tools for Windows
    and are not applicable to open-vm-tools, the following changes do apply.
    
    - Modified few log messages from g_debug from g_warning.
    - Modified the default poll interval to 360 minutes (Once in six hours).
    - Modified log messages to log the filepath whose version is being retrieved.

commit 500eadfa9b5b8304ce57d9f881247ab67205d40b
Author: Oliver Kurth <okurth@vmware.com>
Date:   Tue Apr 21 14:43:45 2020 -0700

    Common header file changes not applicable to open-vm-tools.

commit 5f9bc344328dd144c5539dd44fe1508d0f7b8b6f
Author: Oliver Kurth <okurth@vmware.com>
Date:   Tue Apr 21 14:43:45 2020 -0700

    Common source file changes not applicable to open-vm-tools.
    
    Tools Windows: test plugin DLLs are the correct version

commit 4c1fed3a4676d664a049da5db6516a8baee1fbb9
Author: Oliver Kurth <okurth@vmware.com>
Date:   Tue Apr 21 14:43:45 2020 -0700

    Backout previous change for the vmware-vgauth-cmd.

commit f62afa8e4462c100105b8ac8d88f5379094e87cd
Author: Oliver Kurth <okurth@vmware.com>
Date:   Tue Apr 21 14:43:45 2020 -0700

    Add option to vmware-vgauth-cmd to support remove alias by [username]
    and subject
    
    a. subject is mandatory
    b. if user only provide subject, will only remove subject matched mapped aliases
    c. if user provide username and subject, remove matched aliases

commit bf687d16a380a2f94952a9d9ad84d492376d2895
Author: Oliver Kurth <okurth@vmware.com>
Date:   Tue Apr 21 14:43:45 2020 -0700

    Common source file changes not applicable to open-vm-tools.

commit f2b9d8028ad88583f9f3575d26ca68cf5664fef7
Author: Oliver Kurth <okurth@vmware.com>
Date:   Tue Apr 21 14:43:45 2020 -0700

    Common header file change not applicable to open-vm-tools.

commit d1a02b45838f568d8a70d22f16e28bd2da8c447e
Author: Oliver Kurth <okurth@vmware.com>
Date:   Tue Apr 21 14:43:45 2020 -0700

    Common source file changes not applicable to open-vm-tools.

commit fa6fb17347de72a56d6c5a6ffcf713b97b9e73c1
Author: Oliver Kurth <okurth@vmware.com>
Date:   Tue Apr 21 14:43:45 2020 -0700

    Common source file changes not applicable to open-vm-tools.

commit 86053c524c617ba1faa744a04b1e18986ebb929f
Author: Oliver Kurth <okurth@vmware.com>
Date:   Wed Apr 8 12:05:18 2020 -0700

    update version

commit 32df621461ca3f7f7188763be0f3b269b71b87cb
Author: Oliver Kurth <okurth@vmware.com>
Date:   Wed Apr 8 12:04:15 2020 -0700

    sync tclodefs.h to source

commit 5b3b243dc5edae6d94e0bd376290605044a2bf89
Author: Oliver Kurth <okurth@vmware.com>
Date:   Wed Apr 1 11:31:38 2020 -0700

    serviceDiscovery: Adding sleep before 'RpcChannel_SendOneRawPriv' call.

commit a4560863d4fedc050b4917b3bc764c384b5c007f
Author: Oliver Kurth <okurth@vmware.com>
Date:   Wed Apr 1 11:31:38 2020 -0700

    Do a 100 msec delay for each vsock channel start retry.
    
    Move the 100 msec delay into the vsock RPC start retry loop.  The
    100 msec delay before each start retry is needed for errors that
    will return quickly.

commit ffe0dc255114856f123b6f9dd04dc714ab6f1eb9
Author: Oliver Kurth <okurth@vmware.com>
Date:   Wed Apr 1 11:31:38 2020 -0700

    Common source file change not directly applicable to open-vm-tools.

commit 8e221a1311bab1f526bef16d97d9d2798bf09e49
Author: Oliver Kurth <okurth@vmware.com>
Date:   Wed Apr 1 11:31:37 2020 -0700

    Fix localization issue on windows guests.
    
    Some fields of GOptionContext used in help are not public, so add 2
    arguments to Usage to get needed info.

commit 6fcc7bdd696cec8f04c748d3807bbce4dd3230b5
Author: Oliver Kurth <okurth@vmware.com>
Date:   Wed Apr 1 11:31:37 2020 -0700

    Add a retry loop to VSockChannelStart() to recover on start failure.
    
    On failure, a vsock RPC channel will eventually fallback to the
    backdoor channel.  Services that require or are limited to the
    priviledge RPC channel will fail.
    
    Adding a simple, limited loop in VSockChannelStart to retry the vsock
    channel start before ultimately switching to the backdoor channel.
    Retries are not done for "send once" operations.

commit 39ceb37ce4d6093cb1b64baf6eeddf2532b0b3a1
Author: Oliver Kurth <okurth@vmware.com>
Date:   Wed Apr 1 11:31:37 2020 -0700

    Destroy the dedicated RPCI channel set up for the Vmx Guest Logging
    when vmtoolsd process exits.

commit b911e5c94cd18b7985e920875249d2314029f0a6
Author: Oliver Kurth <okurth@vmware.com>
Date:   Wed Apr 1 11:31:37 2020 -0700

    Fixing some log messages
    
    1. PublishScriptOutputToNamespaceDB can fail for various reasons,
       caller can't know exact reason from return values, so just printing
       that the function failed in case return value is FALSE.  Exact cause
       must be inferred from the function's logs itself.
    2. Printing log for chunkCount only if we successfully wrote it in NDB

commit 6934e672378dbbdb505467682092d7bb905fe10e
Author: Oliver Kurth <okurth@vmware.com>
Date:   Wed Apr 1 11:31:37 2020 -0700

    ServiceDiscovery: Fixing failure of sending message via RPCChannel after
    it has failed to the backdoor.

commit 03f9392540cdfabd1220e220842ead210edfe7d2
Author: Oliver Kurth <okurth@vmware.com>
Date:   Wed Apr 1 11:31:37 2020 -0700

    Common header file change not applicable to open-vm-tools.

commit 04e99532df99d8a11fc160882a3a8455a2d7c23c
Author: Oliver Kurth <okurth@vmware.com>
Date:   Wed Apr 1 11:31:37 2020 -0700

    Common header file change not applicable to open-vm-tools.

commit b4e6f4f8334be3bcc35c483dcf869de871ccac92
Author: Oliver Kurth <okurth@vmware.com>
Date:   Wed Apr 1 11:31:37 2020 -0700

    Common header file change not applicable to open-vm-tools.

commit c556b1d10671366e1d5ddba14785c3e9b270db84
Author: Oliver Kurth <okurth@vmware.com>
Date:   Wed Apr 1 11:31:37 2020 -0700

    open-vm-tools: stage all *.vmsg files
    
    Only a subset of the *.vmsg files were installed. Fixing this by
    using a glob.

commit 9a3f8e4b57537e522dba8831eef3529a6dd6b9e1
Author: Oliver Kurth <okurth@vmware.com>
Date:   Wed Apr 1 11:31:37 2020 -0700

    Record the assignment of tools version 11.0.6.
    
    Add TOOLS_VERSION_SLEDGEHAMMER_PATCH2 for version 11.0.6 to the
    historical version information.

commit 2fa133ac0af2588f0295228795f427bc5cd44465
Author: Oliver Kurth <okurth@vmware.com>
Date:   Wed Apr 1 11:31:36 2020 -0700

    Common header file change not applicable to open-vm-tools.

commit 9cbdf3a6e2cb23a7673fe19b2a3f888714095019
Author: Oliver Kurth <okurth@vmware.com>
Date:   Wed Apr 1 11:31:36 2020 -0700

    Add a Coverity annotation.
    
    The Coverity scan of open-vm-tools reports an out-of-bounds access
    issue in Util_BacktraceWithFunc.  This is intentional, to compute
    the base pointer for a stack trace.

commit 7db9613b49a77e59c3cb1ed045905e2d0bbb2280
Author: Oliver Kurth <okurth@vmware.com>
Date:   Wed Apr 1 11:31:36 2020 -0700

    Common header file change not applicable to open-vm-tools.

commit af4db666735d0af28ba013c63b92fef743bec125
Author: Oliver Kurth <okurth@vmware.com>
Date:   Wed Apr 1 11:31:36 2020 -0700

    Updating the tools version on the devel branch to 11.2.0.

commit ded2a20ac11ef4f9340847d19ae2a14431a4702f
Author: Oliver Kurth <okurth@vmware.com>
Date:   Wed Apr 1 11:31:36 2020 -0700

    lib/unicode/unicodeSimpleTypes.c: fix leak on exit
    
    The hashtable used for encoding name -> IANA table index
    lookups was not getting freed.
    
    Also, HashTable_AllocOnce() incorrectly instructs
    the hashtable to clear its clientData, which contains
    an integer index and not a pointer, using "free".

commit ef20d06e9b2e3fbe8e7f6f709c4707ebf7c57d72
Author: Oliver Kurth <okurth@vmware.com>
Date:   Wed Apr 1 11:31:36 2020 -0700

    Annotate a Coverity false positive.
    
    The open-vm-tools Coverity scan reports a NULL pointer dereference
    for the variable untrustedCerts.  However, untrustedCerts is NULL
    only if no untrusted certs are found, in which case the code that
    dereferences untrustedCerts isn't executed.

commit 3777c7008da506fe35b1b8003b3d1ae7067662ae
Author: Oliver Kurth <okurth@vmware.com>
Date:   Wed Apr 1 11:31:36 2020 -0700

    lib/mics/sha1.c: Include string.h unconditionally.
    
    string.h is part of POSIX, lets include it unconditionally

commit 8774b6383b6dcb024335dd115c8fcae2b00c4d16
Author: Oliver Kurth <okurth@vmware.com>
Date:   Wed Apr 1 11:31:36 2020 -0700

    Common header file change not applicable to open-vm-tools.

commit 0bbaf772c27a8df913ade55d7086d651652a2f17
Author: Oliver Kurth <okurth@vmware.com>
Date:   Wed Apr 1 11:31:36 2020 -0700

    vmtools: fix compiler errors in posix service discovery core plugin
    
    As we build the vmtools for arm (unfortunately not on main), we hit
    a compiler warnings "ISO C90 forbids mixed declarations and code"
    in this new code.

commit 65b6819ed3ba196f52639c5984be40475ce2fffc
Author: Oliver Kurth <okurth@vmware.com>
Date:   Wed Apr 1 11:31:36 2020 -0700

    Common header file change not applicable to open-vm-tools.

commit 5ef6682ae1038942f4b1d873cd0ca93d688f83e0
Author: Oliver Kurth <okurth@vmware.com>
Date:   Wed Apr 1 11:31:35 2020 -0700

    Common header file change not applicable to open-vm-tools.

commit 74351e2121e866ca0b28644a6fc545c97e8bfbda
Author: Oliver Kurth <okurth@vmware.com>
Date:   Wed Apr 1 11:31:35 2020 -0700

    Fix localization issue of vmware-vgauth-cmd
    1. default msg catalog folder is wrong, add correct msgCatalog in
       vgauth.conf
    2. rename vmsg file name to "VGAuthCli" since file name used in main
       is "VGAuthCli"
    3. Move I18n init up to fix variable localization issue

*****
    Created the "stable-11.1.x" branch at this point.
*****

2013.04.16  Dmitry Torokhov  <dtor@vmware.com>
	This release tag contains commits up to the following id:
	867ea989d5e6889abcac77b4c7dae7db2651df58


2012.12.26  Dmitry Torokhov  <dtor@vmware.com>
	This release tag contains commits up to the following id:
	530ef7f26ed041ab1b6655f2cdc79f3af97fc50b


2012.10.14  Dmitry Torokhov  <dtor@vmware.com>
	This release tag contains commits up to the following id:
	d85408321c66c927bffdb05106a26581244edd4a

2012.05.21  Dmitry Torokhov  <dtor@vmware.com>
	This release tag contains commits up to the following id:
	482332b8d4282df09838df5ea4c58df9cdb4faf3


2012.03.13  Dmitry Torokhov  <dtor@vmware.com>
	This release tag contains commits up to the following id:
	0114aabd54bf2db4556563b7149c4fbbdec3d87b


2011.12.20  Marcelo Vanzin  <mvanzin@vmware.com>
	This release tag contains commits up to the following id:
	dfca5cf9d1c2335c5d001deedd9266c84956b508


2011.11.20  Marcelo Vanzin  <mvanzin@vmware.com>
	This release tag contains commits up to the following id:
	6c197b8e5eccf32bfee0e2452d8926968182aada


2011.10.26  Marcelo Vanzin  <mvanzin@vmware.com>
	This release tag contains commits up to the following id:
	6271fde90248a4fd49e38aa61498db9e1dbf37c3


2011.09.23  Marcelo Vanzin  <mvanzin@vmware.com>
	This release tag contains commits up to the following id:
	05baddbed1c5e47e9789a44d30bb217d7184232a


2011.08.21  Marcelo Vanzin  <mvanzin@vmware.com>
	This release tag contains commits up to the following id:
	2b3d76ba776f55d06fb5b62499b189ebd6bc1c75


2011.07.19  Marcelo Vanzin  <mvanzin@vmware.com>
	This release tag contains commits up to the following id:
	5bed6f1369ca6e9c2c7fbaf4205d86e50f219c5f


2011.06.27  Marcelo Vanzin  <mvanzin@vmware.com>
	This release tag contains commits up to the following id:
	166bbe1d28da4dab763b9568f163c8dca99ced9c


2011.05.27  Marcelo Vanzin  <mvanzin@vmware.com>
	This release tag contains commits up to the following id:
	3793ddc9c9b5facf376a2625d4c2252aa9bd3daa


2011.04.25  Marcelo Vanzin  <mvanzin@vmware.com>
	This release tag contains commits up to the following id:
	3112c27981074deb53e86e30e1c168d55e42220c


2011.03.28  Marcelo Vanzin  <mvanzin@vmware.com>
	This release tag contains commits up to the following id:
	ec43520f5f3a50f5a980a73d22ae231380f97555


2011.02.23  Marcelo Vanzin  <mvanzin@vmware.com>
	This release tag contains commits up to the following id:
	96cf4718ac0aff1743e50a2165599306ba442fe1


2011.01.24  Marcelo Vanzin  <mvanzin@vmware.com>
	This release tag contains commits up to the following id:
	60c470337c8932a6d9564130dcaf06c7a1a3df53


2010.12.19  Marcelo Vanzin  <mvanzin@vmware.com>
	This release tag contains commits up to the following id:
	5aef2b20a519788613350752575bcba0ac71df79


2010.11.17  Marcelo Vanzin  <mvanzin@vmware.com>
	This release tag contains commits up to the following id:
	11c0273ed4269f6f7a92f82f6c822df7da4c8720


2010.10.18  Marcelo Vanzin  <mvanzin@vmware.com>
	This release tag contains commits up to the following id:
	2162c5d770cdac3b0e275907a1a5d22ece8ce23c


2010.09.19  Marcelo Vanzin  <mvanzin@vmware.com>
	This release tag contains commits up to the following id:
	c92a8bfbb406a906bcd2fb9ef6801f92c5b64d1f


2010.08.24  Marcelo Vanzin  <mvanzin@vmware.com>
	This release tag contains commits up to the following id:
	94e63742d734b41638d37580602de4232da5ece6


2010.07.25  Marcelo Vanzin  <mvanzin@vmware.com>
	This release tag contains commits up to the following id:
	b15cffc7961b97129d0b77643db42b4d4d8e3da7


2010.06.16  Marcelo Vanzin  <mvanzin@vmware.com>
	This release tag contains commits up to the following id:
	ec87703fccdd0f954a118640c0b097e383994391


2010.04.25  Marcelo Vanzin  <mvanzin@vmware.com>
	This release tag contains commits up to the following id:
	6fafd672e006208c1e479b297e19618170ff19bd


2010.03.20  Marcelo Vanzin  <mvanzin@vmware.com>
	This release tag contains commits up to the following id:
	7cdbb623125729b41bf54068568dfbcc2dd58733


2010.02.23  Marcelo Vanzin  <mvanzin@vmware.com>
	This release tag contains commits up to the following id:
	8baa8588d5fd4cf64efb17164cb70c86c758d0c6


2010.01.19  Marcelo Vanzin  <mvanzin@vmware.com>
	This release tag contains commits up to the following id:
	8ee82a5774ae7badeb98ecf4dc629c7e9aac7077


2009.12.16  Marcelo Vanzin  <mvanzin@vmware.com>
	This release tag contains commits up to the following id:
	0d28106da5684dc31ea52ebb5a2dc6a0af5c1d61


2009.11.16  Marcelo Vanzin  <mvanzin@vmware.com>
	This release tag contains commits up to the following id:
	6f4cdd0f38be020d722f2393c0b78d7cd13f04d2


2009.10.15  Marcelo Vanzin  <mvanzin@vmware.com>
	This release tag contains commits up to the following id:
	d2f1b83daab1d7882fd651ad1cc77c729bbd9760


2009.09.18  Marcelo Vanzin  <mvanzin@vmware.com>
	This release tag contains commits up to the following id:
	8bb94fbfbdf65b53b87279cf81529756dba7a2ca

	Other changes not captured in the git logs:

	* Resync with internal dev branch (2009.08.24)

	* hgfsmounter/hgfsmounter.c: allow hgfs users to set ttl to 0 at mount time.

	* lib/guestApp/guestApp.c, lib/include/conf.h, lib/include/netutil.h,
	  lib/include/procMgr.h, lib/include/system.h, lib/vixTools/vixTools.c,
	  lib/vmCheck/vmcheck.c: remove (now unused) Netware checks.

	* lib/message/*, modules/freebsd/vmhgfs/Makefile,
	  modules/linux/vmhgfs/Makefile.*, modules/solaris/vmhgfs/Makefile: remove
	  unused message transport abstraction. The rpcChannel library is now used to
	  do RPC abstraction.

	* modules/*/vmmemctl/*: refactor of the vmmemctl module as part of adding
	  support for Mac OS guests.

	* modules/linux/pvscsi/pvscsi.c: don't clobber RESERVATION_CONFLICT sdstat
	  up from linux pvscsi driver.

	* modules/linux/shared/*: VMCI changes unrelated to the guest driver.

	* modules/linux/vmhgfs/fsutil.c, modules/linux/vmhgfs/inode.c: fix the case
	  where two directories refer to the same inode.

	* scripts/linux/*: support older versions of NetworkManager.

2009-08-24	Marcelo Vanzin	 <mvanzin@vmware.com>
	* Resync with internal trunk (2009.08.19)

	* configure.ac: remove support for Linux kernels < 2.6.9.

	* lib/include/vmtools.h, libvmtools/vmtoolsLog.c, doc/api/services/util.txt:
	  add new log handled that allows appending to existing log files, and fix
	  an issue where old log files would be "rotated" whenever the config file
	  was reloaded.

	* lib/appUtil/appUtilX11.c, lib/ghIntegration/ghIntegrationX11.c,
	  lib/include/appUtil.h: fix compilation issues on FreeBSD when unity
	  was enabled.

	* lib/dnd/dndLinux.c, lib/include/vmblock_user.h, tests/testVmblock/*: add
	  vmblock tests and, as part of the change, do some refactoring of vmblock
	  related functions.

	* lib/guestInfo/guestInfo.c, lib/include/wiper.h, lib/wiper/*,
	  toolbox/toolboxcmd-shrink.c, toolbox/toolboxShrink.c: refactor the wiper
	  structures so that they behave the same on Win32 and other platforms, and
	  also reuse data structures already in use by other parts of the code. This
	  fixes an "use after free" issue that toolbox-cmd had on Win32.

	* lib/guestInfo/guestInfo.c, lib/guestInfo/guestInfoInt.h,
	  lib/guestInfo/guestInfoPosix.c, lib/guestRpc/nicinfo.x,
	  lib/include/guestInfo.h, lib/include/netutil.h, lib/include/slashProc.h,
	  lib/netutil/netUtilLinux.c, lib/slashProc/*,
	  services/plugins/guestInfo/guestInfoServer.c: add support for sending more
	  network-related information to the host, such as routing tables and name
	  servers.

	* lib/hgfsBd/hgfsBd.c: don't log RPC errors when HGFS is disabled.

	* lib/hgfsHelper/*, lib/include/hgfsHelper.h, lib/vixTools/vixTools.c: new
	  library with functions to query information about HGFS; expose some HGFS
	  properties through VIX.

	* lib/hgfsServer/*, lib/hgfsServerPolicyGuest/hgfsServerPolicyGuest.c,
	  lib/include/hgfsServerPolicy.h: fix checking of whether an object belongs
	  to a particular share; this was causing issues with invalid information
	  being returned in certain cases.

	* lib/hgfsServer/*, lib/include/hgfsProto.h: changes to support new VIX API
	  calls (mostly affecting Win32 only).

	* lib/include/guestCaps.h, lib/include/unityCommon.h: add boilerplate for new
	  RPCs for setting windows as sticky / non-sticky (not yet implemented).

	* lib/include/hgfsProto.h: new definitions for the next version of the HGFS
	  protocol.

	* lib/include/xdrutil.h: make XDRUTIL_ARRAYAPPEND() more type-safe when using
	  GCC.

	* lib/misc/codesetOld.c: fix some issues with UTF16 -> UTF8 conversion.

	* lib/rpcChannel/rpcChannel.c, libvmtools/signalSource.c,
	  libvmtools/vmtools.c, libvmtools/vmtoolsConfig.c: g_assert -> ASSERT.

	* lib/unityWindowTracker/unityWindowTracker.c: fix issue with z-ordering of
	  modal dialogs.

	* libvmtools/vmtoolsConfig.c: fix some old config translation issues.

	* modules/freebsd/shared/*, modules/freebsd/vmblock/*: make vmblock work on
	  FreeBSD 8.

	* modules/freebsd/vmmemctl/*, modules/linux/vmmemctl/*,
	  modules/solaris/vmmemctl/*, : refactoring and code changes to support the
	  driver on Mac OS X.

	* modules/linux/vmblock/*, modules/linux/vmci/*, modules/linux/vsock/linux/*:
	  remove compatibility code for older kernels.

	* modules/linux/vmhgfs/*: fix memory leak in HgfsAccessInt().

	* modules/linux/vmxnet3/*: fix kunmap usage in vmxnet3_shm, and reset the
	  shared pages when the char device is closed.

	* modules/linux/vsock/linux/af_vsock.{c,h}, modules/linux/vsock/linux/util.c:
	  add vsock protocol negotiation for notifyOn ops. This allows the driver to
	  negotiate with the remove end which version of the notification protocol to
	  use.

	* modules/linux/vsock/linux/notify.c, modules/linux/vsock/linux/notify.h,
	  modules/linux/vsock/linux/notifyQState.c,
	  modules/linux/vsock/linux/vsockPacket.h: add pktOn protocol. This new
	  protocol improves performance by detecting changes in the queue state
	  instead of sending WAITING_READ and WAITING_WRITE packets.

	* services/plugins/hgfsServer/hgfsPlugin.c,
	  services/plugins/resolutionSet/resolutionSet.c,
	  services/vmtoolsd/mainLoop.c, services/vmtoolsd/pluginMgr.c,
	  services/vmtoolsd/toolsRpc.c: load plugins even when an RPC channel cannot
	  be instantiated (i.e., when running outside of a virtual machine); this
	  allows plugins to perform actions (at load time) also when running outside
	  virtual machines (e.g., to undo some configuration done when the OS was run
	  in a VM).

	* services/vmtoolsd/mainLoop.c, services/vmtoolsd/mainPosix.c,
	  services/vmtoolsd/toolsCoreInt.h: handle SIGHUP differently; instead of
	  stopping the service, just re-load the config data. This should make it
	  easier to integrate the tools service with other tools such as logrotate.

	* toolbox/toolbox-cmd.c, toolbox/toolboxcmd-stat.c: remove memory info query,
	  which didn't really return useful information.

	* vmware-user/copyPasteUI.cpp: if the clipboard/primary with most recent
	  timestamp has no data on it, try the other before giving up during
	  copy/paste.

2009-07-22	Marcelo Vanzin	 <mvanzin@vmware.com>
	* Resync with internal trunk (2009.07.17)

	* configure.ac: fix detection of "dot" and its usage in the doxygen config
	  file.

	* configure.ac, libguestlib/Makefile.am, libguestlib/vmguestlib.pc.in:
	  install vmguestlib headers and add new pkgconfig script.

	* lib/dndGuest/dnd.{cc,hh}, lib/include/dndBase.h, vmware-user/dndUI.{cpp,h}:
	  fix an issue where the DnD code would prevent drops to other windows in
	  Unity mode, instead of just intercepting drops to the desktop.

	* lib/dndGuest/dnd.{cc,hh}, lib/dndGuest/dndRpc.hh, lib/dndGuest/dndRpcV3.cc,
	  lib/include/dndBase.h, vmware-user/dndUI.{cpp,h}: fix an issue where the
	  host Unity code would cause an undesired drop event.

	* lib/dndGuest/dnd.{cc,hh}, lib/dndGuest/dndRpc.hh, lib/dndGuest/dndRpcV3.cc,
	  lib/include/dndBase.h: cleanup mouse simulation code, and fix an issue
	  where a drag would be canceled if the contents were dragged out of a guest
	  and then back in.

	* lib/dndGuest/dndRpcV3.cc, vmware-user/copyPasteDnDWrapper.cpp,
	  vmware-user/dndUI.cpp, vmware-user/dndUI.h, vmware-user/dragDetWnd.cpp,
	  vmware-user/dragDetWnd.h: several DnD fixes; make the DnD code behave
	  more like other GTK applications (based on analysing the flow of signals
	  on a test widget), and get rid of one of the detection windows, merging
	  both the Unity and non-Unity windows. Also, some code refactoring.

	* lib/ghIntegration/*, lib/guestRpc/*, lib/include/guestCaps.h,
	  lib/include/unityCommon.h: add stubs for a few new GHI functions (setting
	  window focus, tray icon updates and enhanced app info) - currently only
	  implemented on Win32.

	* lib/ghIntegration/ghIntegrationX11.c: examine WM_CLASS when determining
	  which DE Tools are running in. The previous code was failing to show a
	  few entries set as "OnlyShowIn=xxx" because checking WM_NAME wasn't enough
	  to properly detect the desktop environment in certain cases.

	* lib/guestApp/guestAppPosixX11.c: use gconftool-2 to detect the user's
	  browser, since gnome-open fails to open "file://" URLs which contain query
	  strings. Also, use "kde-open" when running under KDE.

	* lib/guestInfo/guestInfo.c, lib/include/wiper.h, lib/wiper/wiperPosix.c:
	  allow shrinking LVM partitions.

	* lib/include/appUtil.h: partial refactoring of icon retrieval code.

	* lib/include/dbllnklst.h, lib/misc/dbllnklst.c: inline linked list
	  functions.

	* lib/include/guest_os.h, lib/misc/hostinfoPosix.c: add a couple of
	  distros to the known distro list.

	* lib/include/netutil.h, lib/netUtil/netUtilLinux.c: add Linux interface
	  name, index lookup routines.

	* lib/include/system.h, lib/system/systemLinux.c,
	  services/plugins/timeSync/timeSync.c: fixes a few bugs in the backwards
	  time sync code, mostly due to unit mismatches.

	* lib/include/unityWindowTracker.h, lib/unity/unity.c,
	  lib/unity/unityPlatform.h, lib/unity/unityPlatformX11Window.c,
	  lib/unityWindowTracker/unityWindowTracker.c: expose two new properties in
	  the window tracker to save an RPC to retrieve those properties.

	* lib/include/vmtoolsApp.h, services/vmtoolsd/mainLoop.c,
	  services/vmtoolsd/pluginMgr.c, services/vmtoolsd/toolsCoreInt.h: add
	  support for "application providers", which allow plugins to add support to
	  new kinds of application frameworks through vmtoolsd.

	* lib/unity/unityPlatformX11.c: only enable GIO channels when Unity is
	  actually active.

	* lib/unity/*: cleanup old GTK1 code.

	* libvmtools/vmtoolsConfig.c: don't complain if config file is empty.

	* modules/linux/dkms.conf, modules/linux/dkms.sh: fix dkms.conf, and provide
	  a script to create a dkms tree from open-vm-tools.

	* modules/linux/shared/vmci_queue_pair.h, modules/linux/vmci/vmciKernelIf.c:
	  remove two (now) unneeded functions.

	* modules/linux/vmhgfs/*: code cleanups, properly initialize the list head,
	  and allow receives to timeout so that hibernation works.

	* modules/linux/vmxnet/vmxnet.c, modules/linux/vmxnet3/vmxnet3_drv.c: fix
	  drivers for kernels 2.6.29+.

	* modules/linux/vmxnet3/*: add shared memory support for faster communication
	  between user space and the device backend; this doesn't affect the regular
	  driver functionality, but is used by some VMware code not part of Tools.

	* modules/linux/vsock/*: fix an issue where it was possible for users to send
	  VMCI datagrams directly to the hypervisor.

	* scripts/common/vmware-user.desktop: work around a bug in KDE where desktop
	  files with "NoDisplay" fail to autostart.

	* scripts/freebsd/suspend-vm-default: use netif to bring down interfaces,
	  since dhclient doesn't understand "-r" in the default install.

	* services/plugins/vmbackup/*: add some new code used by enhancements being
	  done in the Win32 version of the plugin.

	* services/vmtoolsd/mainPosix.c: fix running in background when executing
	  vmtoolsd while relying on PATH.

	* services/vmtoolsd/Makefile.am: point to the correct plugin install
	  directory.

	* toolbox/*: better command line handling in the CLI utility, plus some code
	  cleanup.

	* vmware-user/copyPaste.c, vmware-user/copyPasteDnDWrapper.cpp,
	  vmware-user/copyPasteDnDWrapper.h, vmware-user/dnd.c: properly unregister
	  RPCs to avoid multiple registrations (and the ensuing ASSERT) in certain
	  cases.

	* vmware-user/copyPasteUI.{cpp,h}: change way data is retrieved from the
	  clipboard, using the gtk+ clipboard wait APIs (which turn out to be more
	  reliable than the previous approach).

2009-06-18	Marcelo Vanzin	 <mvanzin@vmware.com>
	* Resync with internal trunk (2009.06.15)

	* docs/api/Makefile.am: replace all variables in the doxygen conf file with
	  the correct values.

	* lib/appUtil/appUtilX11.c: try alternate file extensions during icon search.
	  Sometimes a package lists its icon as icon-foo.png, but the package didn't
	  include icon-foo.png.	 Instead, it included icon-foo.xpm.	 Ex: Ubuntu
	  8.04's hwtest.

	* lib/guestApp/guestAppPosixX11.c: change detection of the default browser so
	  that the new help system works; the help files are not yet available in
	  open-vm-tools.

	* lib/hgfs/*, lib/include/cpName.h, lib/include/cpNameLite.h,
	  lib/include/hgfsUtil.h: avoid compiling certain parts of the source in
	  kernel modules.

	* lib/hgfsServer/*: return correct error when files / directories don't
	  exist.

	* lib/include/hgfsChannel.h, modules/linux/vmhgfs/*: added support for vsock
	  channel for HGFS.

	* lib/include/util.h, lib/misc/utilMem.c: un-inline a bunch of functions to
	  reduce the size of binaries.

	* lib/include/vm_tools_version.h: bumped Tools version.

	* lib/resolution/resolutionX11.c: fix for issue where the host would send
	  a "topology set" command with a top-left corner that was not (0, 0) and
	  cause the screen to be reconfigured in the wrong way.

	* lib/unity/unityPlatformX11Window.c: check for errors in calls to
	  XQueryTree.

	* lib/wiper/wiperPosix.c: check return of fgets() to avoid compiler warnings.

	* libvmtools/vmtools.c: fix initialization of wiper library on Win32.

	* modules/Makefile.am: install vsock header file on Linux.

	* modules/freebsd/vmhgfs/*, modules/linux/vmci/*, modules/linux/vsock/*:
	  changes related to 64-bit Mac drivers, don't affect either the FreeBSD
	  or Linux drivers.

	* modules/linux/vmhgfs/hgfs.h: removed duplicate file.

	* modules/linux/vmhgfs/fsutil.c, modules/linux/vmhgfs/inode.c,
	  modules/linux/vmhgfs/module.h: fix issue where two files would get the
	  same inode number in some situations.

	* modules/linux/vmxnet/vmxnet.c: re-probe vmxnet2 device features on resume
	  from hibernate, to cover the case where a VM is resumed on a platform with
	  a different version of the device backend (bug #2209565).

	* scripts/resume-vm-default, scripts/suspend-vm-default: use NetworkManager
	  to handle networking where it is available.

	* services/plugins/hgfsServer/Makefile.am, services/plugins/vix/Makefile.am:
	  fix installation of vmusr plugins that are shared with vmsvc.

	* services/plugins/timeSync/timeSync.c: fix backwards time sync.

	* services/vmtoolsd/cmdLine.c, toolbox/toolbox-cmd.c: print build number as
	  part of "-v" output.

	* toolbox/toolboxcmd-shrink.c: correctly ignore unsupported partitions when
	  shrinking.

	* toolbox/toolbox-gtk.c: changes for the new help system, not yet available
	  for open-vm-tools.

	* toolbox/toolboxInt.{c,h}, toolbox/toolboxScripts.c: some code refactoring.

	* vmware-user/Makefile.am: fix linking when compiling without gtkmm.

2009-05-22	Marcelo Vanzin	 <mvanzin@vmware.com>
	* Resync with internal trunk (2009.05.18)

	* configure.ac, m4/vmtools.m4: check for PAM and enable PAM support when
	  available.

	* configure.ac, services/plugins/*/Makefile.am, tests/*/Makefile.am: avoid
	  the "-rpath" hack to create plugins, using plugin_LTLIBRARIES instead (and
	  manually fixing things when necessary). Thanks to Dominique Leuenberger for
	  the suggestion (and sample patch).

	* docs/api/Makefile.am: fix doc target directories.

	* configure.ac, lib/Makefile.am, lib/deployPkg/*, lib/include/deployPkg.h:
	  remove the deployPkg code, which depends on some VMware code that is not
	  yet open source.

	* lib/backdoor/*, lib/hgfs/*, lib/hgfsBd/*, lib/include/*,
	  lib/include/compat/*, lib/message/*, lib/misc/dbllnklst.c,
	  lib/rpcOut/rpcout.c: as part of sharing code between user-level code and
	  kernel modules, some files have been tagged with more than one license.

	* lib/dndGuest/*, lib/include/dndBase.h, lib/include/dndMsg.h,
	  lib/include/unity*, lib/unity/unityPlatformX11.c: implement mouse movement
	  from within the guest; this avoids a dependency on "unofficial" mouse APIs
	  in the VMware host code, making DnD more reliable, and makes a few things
	  (such as cancelling an ongoing DnD operation) easier.

	* lib/file/filePosix.c: make File_FullPath()'s behavior consistent when the
	  input path starts with a '/'.

	* lib/ghIntegration/ghIntegration.c: send more info about the "start menu"
	  contents to the host (only usable for Windows guests).

	* lib/ghIntegration/ghIntegrationX11.c: prettify the category names of menu
	  items. This is a temporary solution before actually reading this
	  information from .desktop files.

	* lib/guestApp/guestApp.c, libguestlib/vmGuestLib.c, lib/include/guestApp.h,
	  toolbox/toolbox-gtk.c, vmware-user/foreignVM*, vmware-user/vmware-user.cpp,
	  configure.ac, lib/Makefile.am, lib/include/socketMgr.h, lib/socketMgr.*:
	  remove code related to "foreign VM" support, which was never really used.

	* lib/guestInfo/guestInfo.c, lib/include/wiper.h, lib/wiper/wiperPosix.c:
	  properly report disk info for LVM volumes.

	* lib/hgfsServer/hgfsDirNotify*, lib/hgfsServer/hgfsServer.c: add support
	  for directory / file monitoring. It's currently only implemented on
	  Mac OS X.

	* lib/hgfsServer/hgfsServer*: fix issue where it was possible to
	  create a file on a read-only share on Windows hosts.

	* lib/hgfsServer/hgfsServer*, lib/hgfsServerManagerGuest/*,
	  lib/include/hgfs*.h, services/plugins/hgfsServer/hgfsPlugin.c,
	  services/plugins/vix/foundryToolsDaemon.c: some refactoring caused by the
	  work to make HGFS support pluggable transports.

	* lib/include/procMgr.h, lib/procMgr/procMgrPosix.c:
	  remove ProcMgr_GetAsyncStatus().

	* lib/include/vmsupport.h, scripts/vm-support, xferlogs/xferlogs.c,
	  services/plugins/guestInfo/guestInfoServer.c: new feature to automatically
	  collect support data from the guest from the VMware UI.

	* lib/panicDefault/*, lib/user/*: change file names to avoid clash with
	  another file (Mac OS linker doesn't really like that).

	* lib/rpcChannel/rpcChannel.c: try to reinitialize the outbound channel on
	  failure.

	* lib/vixTools/vixTools.c, lib/include/vixCommands.h,
	  lib/include/vixOpenSource.h: add backend for new VIX API call to list the
	  guest's filesystems.

	* libvmtools/vmtoolsLog.c: lazily open the log file, instead of opening it
	  during configuration of the log system. This way two processes can use the
	  same conf file and not overwrite each other's log files (assuming the conf
	  data is sane).

	* modules/Makefile.am, modules/linux/vmci/Makefile.kernel,
	  modules/linux/vsock/Makefile.kernel: don't store VMCI module symbols in
	  /tmp during build; this avoids a possible symlink attack that could cause
	  data to be overwritten when building open-vm-tools.

	* modules/*/*, vmblock-fuse/*: remove a lot of duplicated files by either
	  moving them to a shared location or reusing files that were already
	  available elsewhere.

	* modules/freebsd/vmblock/subr.c, modules/freebsd/vmblock/vmblock_k.h,
	  modules/freebsd/vmblock/vnoops.c: fix a possible kernel crash caused by
	  trying to read / write to the mount point (something vmware-user does to
	  detect whether it's using fuse or non-fuse vmblock).

	* modules/linux/pvscsi/*: adds support for a generic msg framework that is
	  currently used to deliver hot-plug/unplug notifications; get rid of a few
	  divisions; fix a bug where pvscsi_probe could return 0 (aka success) if
	  a call to kmalloc() failed; remove a few unused fields.

	* modules/linux/shared/vmci*: mostly changes related to the host VMCI drivers
	  (removed user-level queue-pair daemon, added support for trusted VMCI
	  endpoints) to keep binary compatibility between the host and guest VMCI
	  drivers.

	* modules/linux/hgfs/inode.c: check host's access rights when checking file
	  permissions, so that permissions are correctly checked when the guest's
	  user id is different from the host's user id.

	* modules/linux/bdhandler.*, modules/linux/filesystem.c; modules/linux/tcp.*,
	  modules/linux/transport.*,: postpone opening the channels so that module
	  can load successfully even if shared folders are disabled on the host;
	  fix a synchronization problem between recv and close/open; allow
	  hibernation to work by timing out the recv thread; correctly handle
	  failures in recv, including injecting a dummy error to the pending
	  requests when the recv thread exits; move the recv code to the channel's
	  implementation so that it can be simpler.

	* modules/linux/vmxnet3/vmxnet3.c, modules/linux/shared/compat_pci.h: fix
	  Wake-On-LAN for 2.6.27 and newer Linux guests.

	* modules/linux/vsock/linux/*: changes to support trusted VMCI host apps;
	  pull out notification and stats logging code into their own files.

	* modules/solaris/vmhgfs/vnode.c: do not substitute errors returned by
	  uiomove() calls with EIO, propagate returned error code (which is EFAULT)
	  up the stack.

	* services/vmtoolsd/Makefile.am, scripts/common/linux/pam.d/vmtoolsd-x64,
	  scripts/common/linux/pam.d/64/vmtoolsd: install the 64-bit PAM config
	  file with the correct name.

	* services/plugins/powerOps/powerOps.c: fix running default scripts by
	  making sure the path to the script is absolute.

	* services/vmtoolsd/Makefile.am, services/vmtoolsd/pluginMgr.c: use info
	  from the configure step to define the plugin path; this avoids requiring
	  a symlink to be placed in /etc/vmware-tools for vmtoolsd to be able to
	  find the plugins.

	* services/vmtoolsd/toolsRpc.c: send the build information to the host so
	  it's logged in the VM's logs.

	* toolbox/toolbox-cmd.c, toolbox/toolboxcmd-*, toolbox/toolboxCmdInt.h:
	  make string comparison case-insensitive on Win32.

	* toolbox/toolboxcmd-shrink.c: properly finish the shrinking process by
	  sending the "disk.shrink" RPC to the host.

	* toolbox/toolboxScripts.c: fix showing default settings for power ops
	  scripts (should show default script enabled, not script disabled).

	* vmblock-fuse/Makefile.am: fix compilation on FreeBSD.

	* vmware-user/copyPasteUI.cpp: disallow copy-paste text of size greater than
	  4MB, instead of truncating the data.

	* vmware-user/dndUI.*, lib/dndGuest/dnd.cc, lib/include/dndBase.h: remove
	  drag timeout callback (which was not needed), and add new signal to
	  indicate that a GH DnD was cancelled.

	* vmware-user/Makefile.am: remove C++ link hack (not needed now since
	  vmware-user has C++ code already).

2009-04-23	Marcelo Vanzin	 <mvanzin@vmware.com>
	* Resync with internal trunk (2009.04.17)

	* configure.ac, Makefile.am, docs/*: build API docs for vmtools; the
	  documentation files are provided under a BSD-style license.

	* configure.ac, Makefile.am, guestd/*, lib/Makefile.am, lib/guestInfo/*,
	  lib/include/vmbackup_def.h, lib/include/vmBackup.h, lib/vmBackupLib/*,
	  libvmtools/Makefile.am, services/plugins/vmbackup/vmbackup_def.h: remove
	  guestd from open-vm-tools, and clean up code in other places that was only
	  there because of guestd.

	* configure.ac, modules/solaris/vmblock/*, modules/solaris/vmmemctl/*: add
	  Solaris vmblock and vmmemctl driver sources. The vmmemctl module also
	  includes a user-level daemon (vmmemctld.c).

	* lib/conf/conf.c, lib/include/conf.h, libvmtools/vmtoolsConfig.c: remove
	  unused config options.

	* lib/deployPkg/toolsDeployPkg.h: code refactoring.

	* lib/dnd/dndClipboard.c: if size of clipboard exceeds the maximum backdoor
	  packet size, only keep text data (dropping the RTF data).

	* lib/dnd/dndLinux.c, lib/include/dnd.h, lib/include/vmblock.h,
	  vmware-user/copyPaste.c, vmware-user/dnd.c, vmware-user/vmware-user.cpp,
	  vmware-user/vmwareuserint.h, vmware-user-suid-wrapper/main.c: detect
	  whether plain vmblock or vmblock-fuse is being used, allowing the same
	  executable to be used with either.

	* lib/dndGuest/*, vmware-user/copyPaseDnDWrapper.{cpp,h},
	  vmware-user/dndUI.{cpp,h}, vmware-user/dragDetWnd.{cpp,h}:
	  vmware-user/vmware-user.cpp: more DnD V3 protocol work.

	* lib/ghIntegration/*, lib/include/guestCaps.h, lib/include/unityCommon.h:
	  work related to mapping Outlook folders over HGFS and exposing the Windows
	  Recycle Bin to the host (doesn't really affect open-vm-tools).

	* lib/ghIntegration/ghIntegrationX11.c: restore the native environment when
	  launching external applications. This doesn't really affect open-vm-tools.

	* lib/guestRpc/*, vmware-user/copyPasteUI.{cpp,h}: implement RTF and file
	  contents copy & paste.

	* lib/include/circList.h, lib/include/vm_basic_math.h,
	  lib/include/vm_device_version.h, modules/linux/*, modules/Makefile.am:
	  changes to share files between the user space code and the kernel code,
	  instead of duplicating the same source files in different places.

	* lib/include/rpcChannel.h, lib/rpcChannel/*, tests/testDebug/testDebug.c,
	  test/vmrpcdbg/debugChannel.c: some code cleanup, and fix crash when dealing
	  with multiple reset messages.

	* lib/include/system.h, lib/system/systemLinux.c,
	  services/vmtoolsd/mainPosix.c: remove System_Daemon() (replaced with
	  Hostinfo_Daemonize()).

	* lib/include/unityCommon.h, lib/unity/*: ressurrect UNITY_RPC_WINDOW_SHOW
	  and UNITY_RPC_WINDOW_HIDE RPCs.

	* lib/procMgr/procMgrPosix.c: fix ProcMgr_IsProcessRunning().

	* lib/system/systemLinux.c: fix shutdown / reboot commands on Solaris; fix
	  rebuilding of native environment from variables set by VMware scripts (this
	  last one doesn't really affect open-vm-tools).

	* lib/unicode/unicodeSimpleTypes.c: speed up UnicodeIANALookup, and fix case
	  where C++ constructors could call UnicodeIANALookup before Unicode_Init()
	  was called by lazily creating the internal cache.

	* libguestlib/*: link libguestlib against libvmtools. This avoids having
	  two definitions of certain symbols (like Debug()) when an application
	  links to both libraries.

	* modules/linux/vmblock/linux/control.c: only set directory entry owner when
	  needed.

	* modules/linux/vmhgfs/bdhandler.{c,h}, modules/linux/vmhgfs/dir.c,
	  modules/linux/vmhgfs/file.c, modules/linux/vmhgfs/filesystem.c,
	  modules/linux/vmhgfs/fsutil.c, modules/linux/vmhgfs/inode.c,
	  modules/linux/vmhgfs/module.{c,h}, modules/linux/vmhgfs/page.c,
	  modules/linux/vmhgfs/request.{c,h}, modules/linux/vmhgfs/super.c,
	  modules/linux/vmhgfs/tcp.{c,h}, modules/linux/vmhgfs/transport.{c,h}:
	  cleanup use of atomic variables in HGFS; add a transport abstraction layer,
	  and add an initial version of a socket-based transport (not yet stable and
	  not yet supported by any released VMware product).

	* modules/linux/vmxnet3/vmxnet3.c: fix build on kernel 2.6.29.

	* modules/linux/vsock/af_vsock.c: export more functions to other kernel
	  modules; some changes to statistics gathering code.

	* modules/solaris/vmhgfs/filesystem.c: make module loadable on Solaris 9.

	* modules/solaris/vmhgfs/vnode.c: unify mapping of HGFS to Solaris error
	  codes.

	* scripts/*: restart network before running user scripts in resume scripts.

	* services/plugin/powerOps/powerOps.c: fix running default power scripts.

	* services/vmtoolsd/pluginMgr.c: better error logging.

	* toolbox/toolbox-cmd.c: fix help string.

	* vmblock-fuse/block.c: fix vmblock-fuse compilation on FreeBSD.

2009-03-18	Marcelo Vanzin	 <mvanzin@vmware.com>
	* Resync with internal trunk (2009.03.13)

	* configure.ac: check for FreeBSD kernel tree when building modules; warn
	  about which version of make to use when building kernel modules on FreeBSD
	  and Solaris; add compiler defines for identifying Solaris 9 and 11.

	* configure.ac, modules/Makefile.am: handle SYSDIR on FreeBSD.

	* guestd/main.c, modules/solaris/vmhgfs/Makefile: remove HGFS-related that
	  is now obsolete with the recent changes to the HGFS module on Solaris.

	* guestd/toolsDaemon.c: default to the configuration dir when the power
	  script path is not absolute.

	* guestd/toolsDaemon.c, lib/include/guestInfo.h, lib/netUtil/netUtilLinux.c:
	  handle case when all network interfaces have been disabled and send an
	  "unknown" IP address to the host.

	* guestd/toolsDaemon.c, services/vmtoolsd/toolsRpc.c: always send
	  TOOLS_VERSION_UNMANAGED from an open-vm-tools build, so there's no need for
	  a config file option anymore.

	* hgfsclient/*: make it link to libvmtools to avoid code duplication.

	* lib/appUtil/appUtil.c: update list of "skippable" apps when figuring out
	  an application's path.

	* lib/auth/authPosix.c, scripts/linux/pam.d/*, guestd/Makefile.am,
	  services/vmtoolsd/Makefile.am : change the name of the PAM application to
	  "vmtoolsd" to reflect the new service name.

	* lib/dnd/dndFileContentsUtil.h, lib/dnd/dndInt.h, lib/dndGuest/*.hh, and
	  corresponding files in lib/include: relocate private headers.

	* lib/ghIntegration/ghIntegration.c, lib/ghIntegration/ghIntegrationInt.h,
	  lib/ghIntegration/ghIntegrationX11.c, lib/include/unityCommon.h: glue code
	  for Outlook mirrored folder, which does not affect open-vm-tools.

	* lib/guestRpc/guestlibV3.x, lib/include/vmGuestLib.h,
	  libguestlib/vmGuestLib.c: add new guestlib counters.

	* lib/include/conf.h, toolbox/toolbox-gtk.c: remove the need for the
	  "helpdir" config option; this doesn't really affect open-vm-tools since the
	  help files are not yet included.

	* lib/include/guest_os.h, lib/misc/hostinfoPosix.c: more guest OS names; fix
	  name used to identify Solaris to match what VMware's host code expects.

	* lib/include/guestStats.h: documentation changes.

	* lib/include/hostinfo.h, lib/user/hostinfoPosix.c: add a new function that
	  behaves like daemon(3), but is more Mac OS-friendly.

	* lib/include/toolsLogger.h, lib/Makefile.am, lib/toolsLogger/*: removed
	  library, which is not used anymore.

	* lib/include/vm_basic_types.h, lib/misc/timeutil.c: fixes to compile under
	  (Open) Solaris 11.

	* lib/include/vmtoolsApp.h, services/plugins/vmbackup/stateMachine.c,
	  services/vmtoolsd/mainLoop.c, services/vmtoolsd/mainPosix.c,
	  services/vmtoolsd/serviceObj.c, services/vmtoolsd/toolsCoreInt.h: add new
	  signal handler to gather debugging information from a running vmtoolsd
	  instance.

	* lib/misc/posixPosix.c: fix off-by-one error.

	* lib/unity/unity.c, lib/unity/unityPlatform.h, lib/unity/unityPlatformX11.c,
	  lib/unity/unityPlatformX11Settings.c: always send Unity updates using RPCI;
	  this avoids a possible race between replying to an incoming RPC and sending
	  an Unity update from a different thread; also, API documentation updates.

	* lib/unity/unityPlatformX11.c: verify the DnD detection window was
	  initialized before actually using it.

	* lib/unity/unityPlatformX11Settings.c, lib/unity/unityPlatformX11Window.c:
	  reset _NET_WM_DESKTOP as necessary before exiting Unity; this could cause
	  guest taskbars to disappear when in Unity mode.

	* lib/unity/unityPlatformX11.c, lib/unity/unityPlatformX11Window.c,
	  lib/unity/unityX11.h: examine WM_CLIENT_LEADER when gathering application
	  information; certain applications use this property to define the window
	  where the WM_COMMAND property should be.

	* lib/vixTools/vixTools.c: do not follow symlinks when deleting files in the
	  guest using the VIX API.

	* libvmtools/vmtools.c, libvmtools/vmtoolsLog.c: allow the logging subsystem
	  to be re-configured, and clean up the logging data when unloading the
	  library; allow ${USER} and ${PID} to be used in log file paths.

	* modules/freebsd/vmblock/subr.c, modules/freebsd/vmblock/vnops.c: fix kernel
	  panic on FreeBSD 7.

	* modules/linux/*/Makefile: remove GCC version check.

	* modules/linux/*/compat_wait.h: fix COMPAT_DEFINE_WAIT for "vanilla" 2.4
	  kernels.

	* modules/linux/vmhgfs/Makefile.normal: fix build of HGFS module on 2.4
	  kernels.

	* modules/linux/vmxnet/*, modules/linux/vmxnet3/*: avoid using compat
	  functions when they're not needed; add compatibility functions for
	  newer Linux kernels.

	* modules/linux/vsock/linux/af_vsock.c: fix two races; one when the socket
	  state changed between calls to VSockVmciRecvStreamCB and
	  VSockVmciRecvPktWork, and another when trying to read from the socket after
	  a RST arrived after the socket got a detach notification.

	* modules/solaris/vmxnet3/*: add Solaris vmxnet3 driver.

	* rpctool/*: add "rpctool", a simple, stand-alone tool to send RPC commands
	  to the host software.

	* services/plugins/guestInfo/guestInfoServer.c: don't cache configuration
	  data.

	* services/plugins/guestInfo/perfMonLinux.c: fix problem with overwriting
	  flags after GuestInfoMonitorReadMeminfo() was called. (Same as fix to
	  lib/guestInfo on previous release.)

	* services/plugins/powerOps/powerOps.c: handle power ops-related options
	  sent from the host.

	* services/vmtoolsd/mainLoop.c: handle re-loading the configuration file.

	* services/vmtoolsd/mainPosix.c: exec after forking on Mac OS, since
	  CoreFoundation classes don't work after a fork.

	* services/vmtoolsd/pluginMgr.c: allow both 32 and 64 bit plugins to be
	  installed on Solaris by loading them from the appropriate directory;
	  add library loading code that is not really needed (nor used) in
	  open-vm-tools.

	* services/vmtoolsd/toolsRpc.c: send another "capability" the host expects
	  from Tools.

	* toolbox/toolbox-gtk.c: add F1 shortcut to invoke help.

	* toolbox/toolboxScripts.c: fix issue with freeing data that should not be
	  freed.

	* vmware-user/*: implement the new DnD protocol (V3).


2009-02-18	Marcelo Vanzin	 <mvanzin@vmware.com>
	* Resync with internal trunk (2009.02.13)

	* configure.ac, m4/vmtools.m4: clean up a lot of the library detection code.

	* configure.ac: remove support for gtk+ 1.2 (code already depended on it in
	  any case); enforce need for glib 2.6.0 or later due to new code being
	  added; add detection for gtkmm; check for C++ compiler when it's needed;
	  reorder the include path to avoid clashing with system headers in some
	  situations.

	* guestd/foundryToolsDaemon.*, vmware-user/foundryToolsDaemon.*,
	  guestd/Makefile.am, vmware-user/Makefile.am: moved shared source files to
	  a new place to avoid duplication.

	* hgfsmounter/hgfsmounter.c: add support for Solaris.

	* lib/appUtil/appUtilX11.c: fix loading of icons when the name has a period.

	* lib/dnd/dndClipboard.c, lib/dnd/dndInt.h, lib/dnd/dndMsg.c,
	  lib/dnd/Makefile.am, lib/dndGuest/*, lib/include/copyPasteBase.h,
	  lib/include/copyPaste.hh, lib/include/copyPasteRpc.hh,
	  lib/include/copyPasteRpcV3.hh, lib/include/dndBase.h,
	  lib/include/dndClipboard.h, lib/include/dndFileContentsUtil.h,
	  lib/include/dndFileList.hh, lib/include/dnd.h, lib/include/dnd.hh,
	  lib/include/dndInt.h, lib/include/dndMsg.h, lib/include/dndRpc.hh,
	  lib/include/dndRpcV3.hh, lib/include/dndTransportGuestRpc.hh,
	  lib/include/dndTransport.hh, lib/include/libExport.hh,
	  vmware-user/copyPaste.cpp, vmware-user/copyPasteUI.{cpp,h},
	  vmware-user/copyPasteV3.h, vmware-user/copyPasteWrapper.{cpp,h},
	  vmware-user/dnd.cpp, vmware-user/Makefile.am,
	  vmware-user/vmware-user.{c,cpp}, vmware-user/vmwareuserInt.h,
	  vmware-user/stringxx/string.{cc,hh}, vmware-user/stringxx/ubstr_t.hh: add
	  support for new version of the DnD protocol.

	* lib/guestInfo/guestInfoPerfMonLinux.c: fix problem with overwriting flags
	  after GuestInfoMonitorReadMeminfo() was called.

	* lib/guestRpc/guestlibV3.x, lib/include/vmGuestLib.h,
	  libguestlib/vmGuestLib.c: add new host stats.

	* lib/guestRpc/Makefile.am: fix a few compatibility issues with non-GNU
	  versions of make.

	* lib/hgfsServer/hgfsServer.c, lib/hgfsServer/hgfsServerInt.h,
	  lib/hgfsServer/hgfsServerLinux.c, */hgfsProto.h,
	  modules/freebsd/vmhgfs/vnops.c, modules/freebsd/vmhgfs/vnopscommon.{c,h}:
	  don't trust the local VFS layer, check the HGFS server to see if an
	  operation would succeed.

	* lib/include/rpcChannel.h, lib/rpcChannel/*: add new Guest RPC channel
	  abstraction library used by the new "core services" code.

	* lib/include/vmrpcdbg.h, tests/*: add test code from the "core services"
	  project.

	* lib/include/vmtoolsApp.h, lib/include/vmtoolsd_version.h,
	  services/vmtoolsd/*: add "vmtoolsd", the new service "shell" used in the
	  "core services" project.

	* lib/unity/unityPlatformX11Window.c: don't send initial "region" updates for
	  shaped windows. This works around an issue where resizing a shaped window
	  would not work as expected in Unity mode.

	* lib/wiper/wiperPosix.c: fix major number detection for disks on newer Linux
	  kernels.

	* libvmtools/Makefile.am: link more libraries needed by vmtoolsd and the new
	  plugins.

	* modules/linux/pvscsi/pvscsi.c, modules/linux/pvscsi/pvscsi_version.h: use
	  PCI-specific memory allocation functions and update driver version.

	* modules/linux/vmci/vmciKernelIf.c: disable queue pair support in the host
	  version of the driver on older Linux kernels. This doesn't affect the
	  guest driver.

	* modules/linux/vmci/vmci_queue_pair.h: implement MSG_PEEK support on
	  Linux driver.

	* modules/linux/vmhgfs/bdhandler.c, modules/linux/vmhgfs/compat_sched.h,
	  modules/linux/vmmemctl/os.c: fix issue with HGFS module interfering with
	  suspend / hibernation on newer Linux kernels (bug #2523263).

	* modules/linux/vmhgfs/compat_cred.h, modules/linux/vmhgfs/file.c,
	  modules/linux/vmhgfs/filesystem.c, modules/linux/vmhgfs/inode.c: changes
	  for compatibility with newer Linux kernels, where it's not possible to
	  change fsuid/capabilities directly anymore.

	* modules/linux/vmhgfs/compat_pagemap.h, modules/linux/vmhgfs/page.c:
	  fix warning, and compatibility changes for newer Linux kernels
	  (2.6.28.1 and newer; bug #2530616).

	* modules/linux/vmhgfs/inode.c: fix creation of symlinks (bug #2531303).

	* modules/linux/vmxnet/vmxnet.c: use PCI-specific memory allocation
	  functions.

	* modules/linux/vmxnet/vmxnet.c, modules/linux/vmxnet3/vmxnet3.c: add option
	  to disable LRO.

	* modules/linux/vsock/af_inet.{c,h}, modules/linux/vsock/util.{c,h}: add
	  MSG_PEEK support; remove ifdefs that were disabling support for queue
	  pairs on the host kernel module; fix compilation with certain versions
	  of gcc (bug #2531283).

	* modules/solaris/vmhgfs/*: move backdoor handling code to the HGFS driver;
	  this makes the user-level code to handle the driver (currently in
	  vmware-guestd) obsolete.

	* modules/solaris/vmxnet/*: add vmxnet driver for Solaris, under the CDDL.

	* services/plugins/*: add all currently available "core services" plugins.
	  The current set of plugins provide the functionality available in
	  vmware-guestd; there are a few plugins that replace functionality from
	  vmware-user, but not all features are ported yet (and vmtoolsd - with
	  vmware-user plugins - and vmware-user cannot run at the same time).

	* toolbox/toolboxAbout.c: fix the copyright character.

	* toolbox/toolbox-cmd.c: reword a few messages, fix typos.

	* toolbox/toolboxCmdInt.h, toolbox/toolboxcmd-record.c,
	  toolbox/toolbox-gtk.c, toolbox/toolboxRecord.c: remove the "record"
	  functionality from tools (due to internal request).

	* toolbox/toolboxInt.c, toolbox/toolboxScripts.c, toolbox/toolbox-scripts.c:
	  changes to use the new config file format used by the "core services" code.

	* */Makefile.am: make sure 'rm' and 'mv' are being used instead of $(RM) and
	  $(MV) (which are not defined by automake; bug #2492040).

2009-01-21	Marcelo Vanzin	 <mvanzin@vmware.com>
	* Resync with internal trunk (2009.01.19)

	* configure.ac: detect the presence of FUSE libraries.

	* configure.ac, Makefile.am: compile kernel modules for Solaris, and
	  vmblock-fuse module if FUSE is available.

	* lib/ghIntegration/ghIntegrationX11.c: retrieved localized application
	  names.

	* lib/guestInfo/guestInfo.c, lib/guestInfo/guestInfoPosix.c,
	  lib/include/hostinfo.h, lib/misc/hostinfo_misc.c, lib/misc/hostinfoPosic.c,
	  lib/vixTools/vixTools.c: refactoring to move code shared with other VMware
	  products to a common library.

	* lib/guestRpc/guestlibV3.x, lib/guestRpc/Makefile.am,
	  lib/include/vmGuestLib.h, libguestlib/*: add new iteration of the
	  "guestlib" protocol. This is a more extensible solution than the current
	  protocol, and should make it easier to add new information when needed.

	* lib/include/dynarray.h, lib/include/dynbuf.h, lib/misc/dynarray.c,
	  lib/misc/dynbuf.c: make some DynArray/DynBuf functions inline for speed.

	* lib/include/unityCommon.h: more documentation about the Unity protocol.

	* lib/unity/unityPlatformX11.c: fix Unity<->guest desktop ID mappings.

	* libvmtools/vmtoolsLog.c: change the way log domains are configured; now
	  sub-domains inherit the default handler for the app if no handler is
	  specified.

	* modules/freebsd/vmhgfs/state.c, modules/freebsd/vmhgfs/state.h,
	  modules/freebsd/vmhgfs/vnopscommon.{c,h}: implement support for mmap on
	  the Mac OS driver, which allows running executables from an HGFS
	  share. The FreeBSD module still does not support this functionality.

	* modules/freebsd/vmhgfs/transport.{c,h}: refactoring for sharing structure
	  definitions.

	* modules/linux/pvscsi/pvscsi.c, modules/linux/vmblock/linux/module.c,
	  modules/linux/vmci/vmci_drv.c, modules/linux/hgfs/module.c,
	  modules/linux/vmmemctl/os.c, modules/linux/vmsync/sync.c,
	  modules/linux/vmxnet/vmxnet.c, modules/linux/vmxnet3/vmxnet3.c: add support
	  for Novell's proprietary module info tag ("supported").

	* modules/linux/vmci/vmciKernelIf.c: add support for VMCI queue pairs on
	  the host. This does not affect the driver when it runs inside virtual
	  machines.

	* modules/linux/vmci/*.h, modules/linux/vsock/*.h: some changes in the common
	  code to support Mac OS X, and also queue pairs on the Solaris VMCI module.

	* modules/linux/vsock/af_vsock.{c,h}: add functions for registering with
	  the vsock driver from within the kernel.

	* modules/linux/*/Makefile: add $(LINUXINCLUDE) to the compiler flags; this
	  allows compiling the modules against recent kernels which removed that
	  from $(KBUILD_CPPFLAGS).

	* modules/Makefile.am: add support for compiling Solaris kernel modules.

	* modules/solaris/vmhgfs/*: initial release of the Solaris HGFS driver in
	  open-vm-tools. Driver is licensed under the CDDL 1.0.

	* vmblock-fuse/*: add the user-level implementation of the vmblock driver,
	  which is build on top of FUSE, to open-vm-tools. vmware-user hasn't yet
	  been modified to use this version of vmblock.

	* vmware-user/copyPaseV3.h: new header introduced during development of the
	  next version of copy paste / DnD for X11 platforms.


2008-11-23  Marcelo Vanzin  <mvanzin@vmware.com>
	* Resync with internal trunk (2008.12.19)

	* configure.ac, */Makefile.am: standardize on using libtool archives for
	  the libraries. This also means several makefiles were removed, since
	  there's no need to build two archives of the same library anymore.

	* configure.ac: add logic to detect glib 2.6; this is the minimum version
	  required by the "Core Services" project. Currently it's an optional
	  dependency.

	* configure.ac: disable Unity when user specifies --disable-multimon.

	* configure.ac: actually build the pvscsi modules if the detected kernel
	  version supports it.

	* configure.ac, Makefile.am, lib/guestInfo/Makefile.am,
	  lib/stubs/Makefile.am, libvmtools/*, lib/include/vmtools.h: add the
	  "vmtools" shared library used in the "Core Services" project. The library
	  is a collection of a lot of other libraries used by most VMware Tools
	  programs, and adds some functionality on top of glib that is used in the
	  "Core Services" project. Currently no other components from that project
	  are available as part of open-vm-tools.

	* lib/deployPkg/deployPkgLog.h, lib/deployPkg/toolsDeployPkg.h: moved private
	  headers out of the public header directory.

	* lib/guestRpc/Makefile.am, modules/Makefile.am: fix the makefiles so that
	  it's possible to build open-vm-tools from a directory different from the
	  source dir.

	* lib/hgfsServer/hgfsServer.c: changes to support aliases on Mac OS hosts.

	* lib/hgfsServer/hgfsServerLinux.c: changes to map Windows attributes to
	  Mac OS FileInfo.

	* lib/include/circList.h: removed unused file.

	* lib/include/unityCommon.h, lib/unity/unity.c: changes to add documentation
	  to various application RPCs used in Tools.

	* lib/misc/posixPosix.c, toolbox/toolboxScripts.c: fix include path for
	  syslimits.h on FreeBSD.

	* lib/unity/unityPlatformX11.c: better detection of the guest's work area
	  boundaries; fixes a problem when dragging a Window in Unity mode with
	  the host's task bar on the left/right of screen would result in weird
	  behavior.

	* lib/unity/unityPlatformX11Settings.c, lib/unity/unityPlatformX11Window.c,
	  lib/unity/unityX11.h: preserve the _NET_WM_DESKTOP setting when hiding
	  windows; this fixes a problem where hiding a panel and later restoring it
	  would result in the wrong _NET_WM_DESKTOP property being set for the panel,
	  causing it to only display on the first virtual desktop.

	* modules/linux/vmci/*: minor changes related to internal development of the
	  Mac OS drivers.

	* modules/linux/vmhgfs/page.c: fix HGFS driver for kernel 2.6.28.

	* modules/linux/vsock/linux/af_vsock.c: added code to gather some performance
	  statistics for the driver.

	* toolbox/toolbox-gtk.c: a few fixes to the help functionality.

	* vmware-user/vmware-user.c, vmware-user-suid-wrapper/main.c: change the
	  "blockFd" argument to have an extra dash so it follows the convention of
	  common command line parsing libraries.

	* Other bug fixes and changes in shared code that don't affect open-vm-tools.

2008-11-18  Marcelo Vanzin  <mvanzin@vmware.com>
	* Resync with internal trunk (2008.11.14)

	* lib/include/vm_version.h: Bumped TOOLS_VERSION.

	* guestd/toolsDaemon.c, lib/include/vm_app.h: changes related to host-side
	  configuration of power operations.

	* hgfsclient/hgfsclient.c, lib/dnd/dndCommon.c, lib/dnd/dndLinux.c,
	  lib/hgfs/*, lib/hgfsServer/*, lib/include/cpName.h, lib/include/dnd.h,
	  lib/include/hgfsEscape.h, lib/include/staticEscape.h, modules/*/vmhgfs/*,
	  vmware-user/dnd.c: refactor the HGFS character escaping code; escape
	  invalid characters when the sender allows characters in the file name that
	  the receiver does not allow.

   * lib/hgfsServer/hgfsServerLinux.c: return proper error code when the
     remote path points to a non-existent directory.

	* lib/deployPkg/deployPkg.c, lib/deployPkg/deployPkgLog.c,
	  lib/include/deployPkg.h, lib/include/rpcin.h, lib/rpcin/rpcin.c:
     refactoring for the Tools Core Services project.

	* lib/dnd/dndCommon.c: don't ASSERT if the staging directory is not
	  actually a directory.

	* lib/dynxdr/xdrutil.c, lib/include/xdrutil.h: more XDR-related utility
	  functions.

	* lib/file/file.c, lib/file/fileLockPrimitive.c, lib/include/vm_basic_defs.h:
	  replace use of strtok with strtok_r.

	* lib/guestApp/guestApp.c, lib/include/guestApp.h: more utility functions.

	* lib/guestApp/guestApp.c, lib/include/backdoor_def.h, vmware-user/pointer.c:
	  add the ability to detect whether the mouse hardware can be used in
     absolute mode, which allows for auto grab / auto ungrab to work.

	* lib/guestInfo/guestInfo.c, lib/guestInfo/guestInfoPosix.c,
     lib/guestRpc/nicinfo.x: provide the prefix length of an IPv6 address in a
     separate field of the NicInfo struct.

	* lib/guestInfo/guestInfoPerfMonLinux.c: reduce log spew.

	* lib/guestInfo/guestInfoServer.c, lib/include/guestInfo.h: changes related
	  to how the VMware code in the host handles Tools version information.

	* lib/include/unityCommon.h: changes related to documenting the Unity API.

	* lib/include/unity.h, lib/unity/*: remove a few unused RPCs, add a new
	  function used to notify the host of the status of Unity.

	* modules/freebsd/vmhgfs/state.c, modules/vmhgfs/freebsd/vnops.c,
     modules/vmhgfs/freebsd/vnopscommon.*: support symlinks on FreeBSD and
     Mac OS.

   * modules/freebsd/vmhgfs/worker.c: fix mutex not being unlocked in some
     error paths.

	* modules/linux/dkms.conf: add rudimentary dkms support.

	* modules/linux/pvscsi/*: add a driver for VMware's paravirtualized SCSI
	  device.

	* modules/linux/*/Makefile, modules/linux/vmci/Makefile.kernel,
	  modules/linux/vsock/Makefile.kernel: add support for exporing symbols,
	  needed for dependent modules to load if a kernel >= 2.6.26 is compiled
	  with CONFIG_MODVERSIONS. Make the vsock module reference the vmci module's
	  symbols.

	* modules/vmmemctl/freebsd/os.c: add sysctl to get driver status. Information
	  can be retrieved with "sysctl vm.vmmemctl".

   * modules/linux/vmci/vmci_defs.h, modules/linux/vmci/vmci_call_defs.h,
     modules/linux/vsock/vmciHostKernelAPI.h: changes related to VMCI work
     on VMware ESX.

	* modules/linux/vsock/linux/*: improve performance of some applications by
	  improving the poll behavior and sending less packets when waiting
	  for a response.

   * modules/linux/vmsnc/sync.c: fix panic on kernels < 2.6.20.

	* modules/linux/vmxnet3/vmxnet3.c, modules/linux/vmxnet3/vmxnet3_int.h,
     modules/linux/vmxnet3/vmxnet3_version.h: inherit net device features to
     avoid having the kernel setting the PSH flag on every TCP packet (among
     other issues).

	* modules/*/*/*: Reflected changes from elsewhere.

	* scripts/common/vmware-user.desktop: add missing "Type" information; fixes
	  auto-start of vmware-user on Ubuntu 8.10.

	* toolbox/*: fix a GTK+ warning caused when trying to unref a dialog
	  instance from a signal callback.

	* vmware-user/copyPaste.c: work around an issue when OpenOffice's "cut"
	  command is used; it sets the timestamp of both the clipboard and the
	  primary selection, but only puts data in the clipboard.

	* Other files: minor refactorings, and changes unrelated to open-vm-tools.

2008-10-13  Adar Dembo  <adar@vmware.com>
	* Resync with internal trunk (2008.10.09)

	* configure.ac, modules/Makefile.am: Added a command-line option to
	skip privileged operations during make install (requested by Dennis
	Leroy). Integrated new vmxnet3 kernel module.

	* configure.ac, lib/guestInfo/Makefile.am,
	lib/guestInfo/guestInfoPerfMonLinux.c, lib/include/vm_procps.h:
	Removed open-vm-tools dependency on libproc-dev by providing some procps
	bits and pieces in our own vm_procps.h (Sourceforge bug 1960947).

	* hgfsmounter/Makefile.am: Removed chown calls. Only call chmod
	if we're running as root (requested by Dennis Leroy).

	* */foreignVMToolsDaemon.c, */foundryToolsDaemon.[ch],
	lib/guestInfo/guestInfo.c, lib/guestInfo/guestInfoServer.c,
	lib/include/guestInfoServer.h, lib/include/vixTools.h,
	lib/rpcin/rpcin.c, lib/vixTools/vixTools.c, vmware-user/copyPaste.c,
	vmware-user/vmware-user.c: More refactoring from the Tools core
	services project.

	* */foundryToolsDaemon.c: Changed HGFS mounting behavior such that the
	global HGFS share is mounted at /mnt/hgfs instead of relying on
	"mount -a".

	* guestd/toolsDaemon.[ch], lib/include/backdoor_def.h,
	lib/include/system.h, lib/include/vm_app.h, lib/system/systemLinux.c:
	Added backwards time synchronization functionality. Moved Tools scripts
	checking from VMX to guestd.

	* hgfsmounter/hgfsmounter.c: Added handling for multiple "-o" flags on
	the command line.

	* lib/dynxdr/dynxdr.c: Fixed x_putint32 behavior on 64-bit Solaris.

	* lib/file/*, lib/include/codeset.h, lib/include/file.h,
	lib/include/fileIO.h, lib/include/hostinfo.h,
	lib/include/loglevel_user.h, lib/include/productState.h,
	lib/include/timeutil.h, lib/include/unicodeTypes.h,
	lib/include/vixCommands.h, lib/include/vix.h,
	lib/include/vm_basic_asm.h, lib/include/vm_basic_types.h,
	lib/include/vm_legal.h, lib/include/vm_product.h,
	lib/include/win32util.h, lib/include/x86cpuid.h, lib/misc/codeset.c,
	lib/misc/codesetOld.[ch], lib/misc/posixPosix.c, lib/misc/timeutil.c,
	lib/region/region.c, lib/string/bsd_vsnprintf.c, lib/unicode/*,
	lib/user/hostinfoPosix.c, modules/freebsd/vmhgfs/sha1.c,
	modules/*/*/vm_device_version.h, modules/linux/*/vmci_iocontrols.h,
	modules/linux/*/vmci_version.h, modules/linux/vmhgfs/hgfsEscape.h:
	Changes from work unrelated to open-vm-tools on internal trunk.

	* lib/ghIntegration/ghIntegrationX11.c: Fixed some bugs in menu-spec and
	desktop-entry-spec support in Linux guests.

	* lib/guestApp/guestApp.c, lib/include/guestApp.h,
	lib/include/statelogger_backdoor_def.h, toolbox/Makefile.am,
	toolbox/toolbox-cmd.c, toolbox/toolbox-gtk.c, toolbox/toolboxCmdInt.h,
	toolbox/toolboxGtkInt.h, toolbox/toolboxInt.h, toolbox/toolboxRecord.c,
	toolbox/toolboxcmd-record.c: Patches from Yiwen Zhang to add basic
	record/replay controls to the gtk and command-line toolbox apps.

	* lib/guestInfo/guestInfoPosix.c: Fixed a bug where we assumed the
	primary interface's addresses were all IPv4 addresses.

	* lib/guestInfo/guestInfoServer.c: Fixed a memory leak.

	* lib/guestRpc/Makefile.am, lib/guestRpc/unityActive.x,
	lib/include/guestCaps.h, lib/include/unityCommon.h, lib/unity/unity.c,
	vmware-user/Makefile.am: Added new unityActive xdr protocol, used for
	tracking whether Unity is enabled or not.

	* lib/hgfsServer/hgfsServer.c, lib/hgfsServer/hgfsServerLinux.c,
	lib/hgfsServerPolicyGuest/hgfsServerPolicyGuest.c,
	lib/include/hgfsProto.h: Fixed bug where we were invalidating HGFS
	handles on the share of entire drive ("/"). Added optional symlink
	following behavior to HGFS server. Fixed a UTF-8 validation issue.
	Added volume ID field to attribute fields.

	* lib/include/vm_tools_version.h: Bumped internal Tools backdoor
	version.

	* lib/include/vm_version.h: Bumped TOOLS_VERSION.

	* lib/procMgr/progMgrPosix.c: Fixed impersonation behavior so that
	uids are passed to setresuid instead of gids. Added alternate way to
	list processes in situations where a process lacks a command line.

	* lib/region/region.c: Reforked xorg miregion.c and apply open-vm-tools
	specific patches.

	* lib/unity/*, lib/unityWindowTracker/unityWindowTracker.c: Fixed an
	overflow that lead to a panic when a window title exceeded 1024 bytes.
	Fixed some initialization assumptions when using virtual desktops.

	* lib/unity/unityPlatformX11Window.c: Fixed an issue with restacking
	windows above non-existent windows. Other minor fixes.

	* modules/*/*/*: Reflected changes from elsewhere.

	* modules/linux/*/Makefile.kernel: Changed clean target to remove
	Module.markers and modules.order.

	* modules/linux/vsock/include/compat_sock.h,
	modules/linux/vsock/*: Fixed several issues in vsock.

2008-09-03  Adar Dembo  <adar@vmware.com>
	* Resync with internal trunk (2008.08.29)

	* Makefile.am, aclocal.m4, m4/*: Moved macros to 'm4' subdir.

	* compile, config.guess, config.sub, config/*, depcomp, install-sh,
	ltmain.sh, missing: Moved auxiliary build tools to 'config' subdir.

	* configure.ac: Moved macros and auxiliary build tools into separate
	subdirectories. Added command line option to force the use of gtk1 over
	gtk2. Cosmetic fixes. Reworked libicu detection. Switched over to
	libtool-2.2. Added library check for new gdk symbol. Added library
	check for libnotify. Reworked use of macros from AC_PATH_XTRA and
	some X11 library checks.

	* */foundryToolsDaemon.c, toolbox/toolbox-cmd.c, guestd/main.c,
	lib/guestInfo/guestInfoPerfMonLinux.c, lib/guestInfo/guestInfoPosix.c,
	lib/misc/posixPosix.c, lib/panic/panic.c, lib/system/systemLinux.c,
	modules/linux/vsock/linux/util.c, xferlogs/xferlogs.c: Added checks for
	return codes of certain functions and passed %s to formatted string
	functions where appropriate (needed to compile on Ubuntu Intrepid).

	* lib/appUtil/appUtilX11.c: Fixed command line skipping logic and added
	more icon paths. Removed unnecessary chdir(2) canonicalization logic.

	* lib/deployPkg/runDeployPkgPosix.c, lib/file/fileIO.c,
	lib/file/fileIOPosix.c, lib/file/fileLockPrimitive.c,
	lib/file/filePosix.c, lib/hgfsServer/hgfsServerLinux.c,
	lib/include/bsdfmt.h, lib/include/file.h, lib/include/fileIO.h,
	lib/include/iovector.h, lib/include/msgfmt.h, lib/include/str.h,
	lib/include/vm_basic_defs.h, lib/include/vm_basic_types.h,
	lib/misc/hostname.c, lib/misc/idLinux.c, lib/misc/posixPosix.c,
	lib/SLPv2Parser/*.c, lib/wiper/wiperPosix.c, toolbox/toolboxScripts.c:
	Added FreeBSD compatibility glue.

	* guestd/toolsDaemon.c, lib/file/file.c,
	lib/foundryMsg/foundryPropertyListCommon.c, lib/image/imageUtilPng.c,
	lib/include/appUtil.h, lib/include/backdoor_def.h, lib/include/conf.h,
	lib/include/cpuid_info.h, lib/include/guest_os.h,
	lib/include/hostinfo.h, lib/include/imageUtil.h,
	lib/include/imageUtilTypes.h, lib/include/log.h,
	lib/include/loglevel_user.h, lib/include/netutil.h,
	lib/include/posix.h, lib/include/timeutil.h, lib/include/util.h,
	lib/include/uuid.h, lib/include/vix.h, lib/include/vixOpenSource.h,
	lib/include/vm_atomic.h, lib/include/vm_legal.h,
	lib/include/vm_version.h, lib/include/x86cpuid.h,
	lib/misc/codesetOld.c, lib/misc/timeutil.c, lib/string/bsd_vsnprintf.c,
	lib/user/util.c, lib/user/utilPosix.c, lib/vixTools/vixTools.c,
	modules/linux/*/vmci_kernel_if.h, modules/linux/vmxnet/compat_timer.h,
	toolbox/toolboxCmdInt.h, toolbox/toolboxcmd-*.c:
	Changes from work unrelated to open-vm-tools on internal trunk.

	* lib/ghIntegration/ghIntegration.c,
	lib/guestRpc/ghiGetBinaryHandlers.x: Don't send oversized messages.
	Increased maximum number of binary handlers.

	* lib/ghIntegration/ghIntegrationX11.c, lib/guestApp/guestAppPosix.c,
	lib/include/guestApp.h, lib/include/system.h, lib/system/systemLinux.c,
	toolbox/toolbox-gtk.c: Improved "run program" functionality by
	restoring program environment and stripping any VMware wrapper script
	changes to LD_LIBRARY_PATH.

	* lib/guestApp/guestAppPosixX11.c: Now using glib to open URLs instead
	of system(3). Improved gnome and kde session detection.

	* lib/guestApp/Makefile.am: This library needed GTK_CPPFLAGS too.

	* lib/guestInfo/guestInfoInt.h, lib/guestInfo/guestInfoPosix.c,
	lib/guestInfo/guestInfoServer.c: Added logic to optionally convert
	subnet mask to an ASCII string.

	* lib/guestRpc/Makefile.am: Cleaned up generated xdr headers better.

	* lib/hgfsServer/hgfsServer.c, lib/hgfsServer/hgfsServerInt.h,
	lib/hgfsServer/hgfsServerLinux.c: Fixed	problems when packing V3
	replies.

	* lib/hgfsServer/hgfsServerLinux.c: Fixed UTF-8 normal form D/C
	conversions on the root directory.

	* lib/include/dndGuest.h: Changed preprocessor usage to allow gtk1 to
	access UnityDnD.

	* lib/include/dnd.h, vmware-user/copyPaste.c: Code motion.

	* lib/include/guestCaps.h: Resort the capabilities table.

	* lib/include/rpcin.h, lib/rpcIn/rpcin.c, : Beginnings of the Tools
	core services. This is a full-fledged refactoring of the Tools
	userlevel apps to a "service" vs. "plugin" programming model.

	* lib/include/vmblock.h, modules/*/vmblock/block.c,
	modules/*/vmblock/stubs.c, modules/*/vmblock/stubs.h: Changes needed
	to support the fuse-based implementation of vmblock (coming soon).

	* lib/include/vm_tools_version.h: Some Tools version bumps.
	
	* modules/*/*/*: Reflected changes from elsewhere.

	* modules/*/*/compat/compat_stdarg.h: Added compatibility wrappers for
	stdarg features.

	* modules/freebsd/vmhgfs/debug.*: Cosmetic fixes.

	* modules/freebsd/vmhgfs/*: Make driver compliant with HGFSv3.

	* modules/*/vmmemctl/vmballoon.c: Allow module to yield the processor
	when allocating many pages.

	* modules/linux/*/autoconf/cachector1.c,
	modules/linux/*/include/compat_sched.h,
	modules/linux/*/include/compat_semaphore.h,
	modules/linux/*/include/compat_slab.h,
	modules/linux/vmblock/linux/filesystem.c,
	modules/linux/*/Makefile.kernel,
	modules/linux/vmhgfs/bdhandler.c, modules/linux/vmhgfs/filesystem.c,
	modules/linux/vmhgfs/module.h, modules/linux/vmhgfs/request.c,
	modules/linux/vmsync/sync.c, modules/linux/vsock/linux/af_vsock.c: Fix
	modules for 2.6.27 kernels.

	* modules/linux/*/Makefile: Fixed DRIVER target.

	* modules/linux/vmci/vmci_drv.c: Moved interrupt registration to be
	after driver initialization.

	* modules/linux/vsock/linux/af_vsock.c,
	modules/linux/vsock/linux/af_vsock.c: Added optimized flow control
	protocol.

	* toolbox/toolboxScripts.c, toolbox/toolboxShrink.c: Cosmetic fixes.

	* vmware-user/copyPaste.c, vmware-user/dnd.c: Fixed edge case behavior
	with file copy paste and DnD.

	* vmware-user/modconfig.c, vmware-user/notify.c,
	vmware-user/vmware-user.c, vmware-user/vmwareuserInt.h: Added stubbed
	modconfig module out-of-date notification framework. Not useful for
	open-vm-tools, hence the stubs.

2008-08-08  Adar Dembo  <adar@vmware.com>
	* Resync with internal trunk (2008.07.24)

	* configure.ac, */Makefile.am: Landed support for command line Toolbox,
	Unity, vsock, and vmci. Refactored and reformatted a few things.
	Improved portability by using $(SED) and AC_PROG_SED instead of "sed",
	$(MKDIR_P) and AC_PROG_MKDIR_P instead of "mkdir -p", $(LN_S) and
	AC_PROG_LN_S instead of "ln -s". Changed icu feature detection and
	linking to rely on C++ linker instead of C linker. Fixed module
	compilation checks on FreeBSD. Fixed $(DESTDIR) handling (patch by Mike
	Auty). Refactored lib/strUtil into lib/misc. Changed hgfsmounter
	install hook to symlink mount.vmhgfs. Renamed libghIntegrationStub to
	libGhIntegrationStub. Fixed compilation of lib/guestApp when using
	--without-x (reported by Martin Preishuber). Renamed libunityStub to
	libUnityStub. Fix build on FreeBSD by using ":=" instead of "=" when
	exporting module directories. The vmware-user desktop link now executes
	vmware-user-suid-wrapper. Properly install vmware-user-suid-wrapper.

	* */foundryToolsDaemon.c, lib/vixTools/vixTools.c: Use a larger result
	packet when handling impersonated HGFS requests (since HGFSv3 uses
	larger packets).

	* guestd/main.c: Moved foreign VM check.

	* guestd/toolsDaemon.*: Added plumbing for HGFS usability library
	calls.

	* hgfsmounter/hgfsmounter.c: Added support for passing options to
	the MacOS HGFS driver.

	* lib/appUtil/*, lib/include/appUtil.h: New library for Unity support.

	* lib/auth/authPosix.c: Don't try using PAM from the Tools.
	
	* lib/dnd/dndCommon.c, lib/dnd/dndLinux.c, lib/file/file.c,
	lib/file/fileIOPosix.c, lib/file/filePosix.c, lib/include/dnd.h,
	lib/include/loglevel_user.h, lib/include/panic.h, lib/include/posix.h,
	lib/include/strutil.h, lib/unicode/unicodeBase.h,
	lib/include/unicodeOperations.h, lib/include/vix.h,
	lib/include/vm_app.h, lib/include/vm_assert.h,
	lib/include/vm_product.h, lib/include/x86cpuid.h, lib/misc/codeset.c,
	lib/misc/hashTable.c, lib/misc/strutil.c, lib/misc/timeutil.c,
	lib/panic/panic.c, lib/string/bsd_vsnprintf.c, lib/strUtil/*,
	lib/unicode/unicodeCommon.c, lib/unicode/unicodeSimpleBase.c,
	lib/unicode/unicodeStatic.c, lib/user/hostinfoPosix.c,
	lib/user/util.c, lib/user/utilPosix.c: Changes from work unrelated to
	open-vm-tools on the internal trunk.

	* lib/backdoor/backdoorInt.h, lib/deployPkg/runDeployPkgInt.h,
	lib/dnd/dndInt.h, lib/file/fileInt.h, lib/guestInfo/guestInfoInt.h,
	lib/hgfs/cpNameInt.h, lib/hgfsServer/hgfsServerInt.h,
	lib/impersonate/impersonateInt.h, lib/include/backdoorInt.h,
	lib/include/bsd_output_int.h, lib/include/cpNameInt.h,
	lib/include/dndInt.h, lib/include/fileInt.h,
	lib/include/guestInfoInt.h, lib/hgfsServer/hgfsServerInt.h,
	lib/include/impersonateInt.h, lib/include/runDeployPkgInt.h,
	lib/include/toolsLoggerInt.h, lib/include/unicodeInt.h,
	lib/string/bsd_output_int.h, lib/toolsLogger/toolsLoggerInt.h,
	lib/unicode/unicodeInt.h: Moved some internal header files out of
	the general include directory and into the appropriate libraries.

	* lib/ghIntegration/*: New library for Unity support.

	* lib/guestApp/guestAppPosixX11.c: Reset the value of LD_LIBRARY_PATH
	before running the web browser.

	* lib/guestInfo/guestInfoPosix.c, lib/include/guest_os.h: Fixed a typo
	in Mandriva guest detection. Added Asianux.

	* lib/guestInfo/guestInfoServer.c: Fixed behavior for sending nicInfo
	updates to the host (patch by Jason Lunz).

	* lib/guestRpc/ghi*.*: New xdr protocol for Unity support.

	* lib/guestRpc/nicinfo.x: Correctly applied LGPL to file.

	* lib/hgfs/cpNameLinux.c: Allow building for versions of Solaris newer
	than 10.

	* lib/hgfsServer/hgfsServer.c,
	lib/hgfsServerPolicyGuest/hgfsServerPolicyGuest.c,
	lib/include/hgfsServerPolicy.h: Provide an override setting for
	disabling case conversion during file lookups.

	* lib/hgfsServer/hgfsServerLinux.c: Only perform case insensitive
	file lookups if a case sensitive lookup fails.

	* lib/image/imageUtilPng.c, lib/include/imageUtil.h,
	lib/include/imageUtilTypes.h: New library for
	Unity support.

	* lib/include/conf.h, toolbox/toolbox-gtk.c: Robustified the help page
	discovery mechanism.

	* lib/include/dndGuest.h: Allow inclusion of header into source files
	without GTK2 support.

	* lib/unity/*, lib/include/guestCaps.h, lib/include/unityCommon.h: New
	library for Unity support.

	* lib/include/hgfsUtil.h: Fixed a precedence issue in a macro.

	* lib/raster/*, lib/include/rasterConv.h: New library for Unity support.

	* lib/region/*, lib/include/region.h: New library for Unity support.

	* lib/include/system.h: Added new OS type for WinXP 64-bit, reformatted
	enums.

	* lib/unityWindowTracker/*, lib/include/unityWindowTracker.h: New
	library for Unity support.

	* lib/include/vm_version.h: Bumped TOOLS_VERSION.

	* lib/wiper/wiperPosix.c: Replaced BSD_VERSION with __FreeBSD_version.

	* modules/*/*/*: Reflected changes from elsewhere.

	* modules/freebsd/vmhgfs/*: Reflected changes from MacOS HGFS work, and
	fixed file permissions so that they're not all owned by root.

	* modules/linux/vmblock/linux/dentry.c: Changed d_revalidate to
	properly invalidate negative dentries.

	* modules/linux/vmci/*: Landed the Virtual Machine Communication
	Interface guest module.

	* modules/linux/vmmemctl/os.c: Fixed vmmemctl to build on 2.6.26
	(reported by Pavol Rusnak).

	* modules/linux/vmsync/sync.c: Fixed vmsync to build on 2.6.26
	(reported by Pavol Rusnak).

	* modules/linux/vsock/*: Landed the VMCI sockets interface module.

	* modules/linux/vmxnet/vmxnet.c, modules/linux/vmxnet/vmxnet2_def.h,
	modules/linux/vmxnet/vmxnetInt.h: Increased rx ring size for enhanced
	vmxnet2.

	* toolbox/*: Refactored pieces of GTK Toolbox and landed the command
	line Toolbox. Fixed mnemonic collisions in the GTK Toolbox.

	* vmware-user/copyPaste.c: Fixed several bugs with file copy paste
	behavior.

	* vmware-user/notify.c, vmware-user/vmware-user.c,
	vmware-user/vmwareuserInt.h: Added stubs for notification framework.

	* vmware-user/pointer.c: Reverted fix for bug with clipboard retry
	behavior.

	* vmware-user/vmware-user.c: Fixed build with gtk 1.2 (reported by
	Stephen Duncan). Added signal handlers for SIGUSR1/SIGUSR2 used by
	VMware Tools installer to reload vmware-user cleanly during a Tools
	upgrader. Reload vmware-user on a fatal X I/O error. Don't panic if
	run outside of a VM. Don't leave Unity mode on a Tools reset.
	
2008-07-01  Adar Dembo  <adar@vmware.com>
	* Resync with internal trunk (2008.06.30)

	* configure.ac, lib/guestApp/*, toolbox/Makefile.am,
	vmware-user/Makefile.am: Split lib/guestApp into two libraries, one
	with X11 functionality, and one without. Improved detection of
	gnome-open.

	* guestd/*, lib/netUtil/netUtilLinux.c: guestd now compiles for MacOS
	guests.
	
	* guestd/main.c, lib/include/system.h, lib/system/systemLinux.c:
	Refactored GuestdWritePidfile into System_Daemon.

	* guestd/toolsDaemon.c: Fixed a backwards time synchronization issue.
	Thanks to Eric Castan for reporting the bug.

	* lib/conf/conf.c, lib/include/conf.h: Removed obsolete configuration
	keys and values.

	* lib/file/*, lib/dict/*, lib/foundryMsg/*, lib/include/backdoor_def.h,
	lib/include/codeset.h, lib/include/config.h,
	lib/include/file_extensions.h, lib/include/fileInt.h,
	lib/include/loglevel_user.h, lib/include/msg.h, lib/include/msgid.h,
	lib/include/posix.h, lib/include/preference.h, lib/include/unity.h,
	lib/include/vixCommands.h, lib/include/vix.h,
	lib/include/vmbackup_def.h, lib/include/vmBackup.h,
	lib/include/vm_basic_defs.h, lib/include/vm_basic_types.h,
	lib/include/vm_product.h, lib/include/win32util.h,
	lib/include/x86cpuid.h, lib/misc/codeset.c, lib/misc/codesetOld.c,
	lib/misc/codesetOld.h, lib/misc/posixPosix.c, lib/strUtil/strutil.c,
	lib/user/hostinfoPosix.c, lib/user/util.c,
	lib/vmBackupLib/stateMachine.c, modules/*/vmxnet/net.h: Changes from
	work unrelated to open-vm-tools on the internal trunk.

	* lib/guestRpc/Makefile.am: Added comment about misuse of CFLAGS.

	* lib/hgfsServer/hgfsServer.c: Corrected pointer arithmetic so that
	new node and search allocation works consistently in 64-bit apps.

	* lib/hgfsServer/hgfsServerLinux.c, lib/include/hgfsProto.h: Added
	HGFS_ATTR_HIDDEN_FORCED and set it when returning hidden files.
	
	* lib/hgfsServer/*, lib/hgfsServerPolicy/hgfsServerPolicyGuest.c,
	lib/include/hgfsServerInt.h, lib/include/hgfsServerPolicy.h:
	Refactored and cleaned up some code.

	* lib/include/resolution.h, lib/resolution/*,
	vmware-user/vmware-user.c: Refactored some functions.

	* lib/include/vm_legal.h: Added another patent to the patent string.

	* lib/include/vm_tools_version.h: Added a pair of Tools version macros.

	* lib/include/vm_version.h: Bumped Tools product version.

	* lib/Makefile.am: Included a fix for compilation --without-x. Thanks to
	Mark Foster for reporting the issue.

	* lib/misc/Makefile.am, lib/misc/shared/Makefile.am: Realphabetized
	some sources and added missing source files.

	* lib/misc/posixWin32.c: Removed unneeded file from tree.

	* lib/procMgr/procMgrPosix.c: Made safe for -fPIC and for MacOS.

	* modules/*/*/*: Reflected changes from elsewhere.

	* modules/freebsd/vmhgfs/*: Added some code to handle codeset
	conversions between UTF-8 precomposed and decomposed strings.

	* modules/linux/vmhgfs/*: Refactored string escaping/unescaping code.

	* toolbox/*: Added mnemonics for some buttons.

	* vmware-user/pointer.c: Fixed bug in clipboard retry behavior.

	* vmware-user/vmware-user.c: Added handlers for SIGUSR1 and SIGUSR2
	to facilitate smooth vmware-user upgrades with respect to the vmblock
	kernel module.
	
2008-06-20  Elliot Lee  <elliot@vmware.com>

	* Resync with internal trunk (2008.06.13)

	* FreeBSD 7/8 fixes from Martin Blapp.

	* Fix getpwnam_r etc. on FreeBSD & Solaris.

	* configure.ac: Add --without-kernel-modules,
	--with-linux-release, and --with-linuxdir (gissa).

	* configure.ac, lib/guestRpc/*, lib/guestInfo/guestInfo.c,
	lib/guestInfo/guestInfoServer.c, lib/dynxdr/*,
	{vmware-user,guestd}/foreignVMToolsNetworking.c, guestd/Makefile.am,
	{vmware-user,guestd}/foundryToolsDaemon.c, lib/include/dynxdr.h,
	lib/include/guestInfo.h, lib/include/vmxrpc.h,
	lib/include/xdrutil.h, lib/Makefile.am, lib/netUtil/*,
	lib/vixTools/Makefile.am: Add support for XDR encoding of RPC
	values, including the NicInfoV2 structure.

	* guestd/stub.c, hgfsclient/Makefile.am, hgfsclient/stub.c,
	hgfsclient/stub-user-util.c, hgfsmounter/Makefile.am,
	hgfsmounter/stub.c, lib/stubs/*, libguestlib/Makefile.am,
	libguestlib/stubs.c, toolbox/Makefile.am, toolbox/stub.c,
	vmware-user/stub.c: Centralize stubs.

	* lib/guestInfo/guestInfoPerfMonLinux.c: Convert ioInRate and
	ioOutRate to be in terms of KB instead of pages.

	* lib/hgfsBd/hgfsBd.c, lib/hgfsServer/hgfsServer.c,
	lib/hgfsServer/hgfsServerLinux.c: Large packet support, and
	additional case-insensitivity fixes.

	* lib/include/hgfsBd.h, lib/include/hgfs.h,
	lib/include/hgfsProto.h: Add HGFS error code.
	
	* lib/hgfs/hgfsUtil.c, lib/guestInfo/Makefile.am,
	lib/guestInfo/guestInfoPosix.c, lib/guestApp/guestApp.c,
	lib/foundryMsg/foundryMsg.c, lib/file/fileLockPrimitive.c,
	lib/file/fileIOPosix.c, lib/file/fileLockPosix.c,
	guestd/toolsDaemon.c, guestd/debugStdio.c, guestd/main.c,
	lib/hgfsServerManagerGuest/hgfsServerManagerGuest.c,
	lib/include/codeset.h, lib/include/cpuid_info.h,
	lib/include/dnd.h, lib/include/file_extensions.h,
	lib/include/fileInt.h, lib/include/ghIntegration.h,
	lib/include/guestApp.h, lib/include/guestStats.h,
	lib/include/hgfsServerInt.h, lib/include/hgfsUtil.h,
	lib/include/hostinfo.h, lib/include/loglevel_user.h,
	lib/include/netutil.h, lib/include/panic.h, lib/include/posix.h,
	lib/include/unicode*.h, lib/include/util.h, lib/include/vix.h,
	lib/include/vixTools.h, lib/include/vm_app.h,
	lib/include/vm_basic_defs.h, lib/include/vm_product.h,
	lib/include/vm_tools_version.h, lib/include/vm_version.h,
	lib/include/x86cpuid.h, lib/misc/codeset.c, lib/misc/codesetOld.c,
	lib/misc/codesetOld.h, lib/misc/hashTable.c, lib/misc/hostname.c,
	lib/misc/timeutil.c, lib/panic/panic.c, lib/string/str.c,
	lib/sync/syncMutex.c, lib/system/systemLinux.c, lib/unicode/*.c,
	lib/unityStub/*, lib/user/hostinfo.c, lib/user/hostinfoPosix.c,
	lib/vixTools/*, modules/linux/vmxnet/*, toolbox/debugStdio.c,
	vmware-user/debugStdio.c, vmware-user/dnd.c, vmware-user/main.c:
	Bug fixes.

	* modules/linux/vmxnet/*: Remove unused BPF code. Add ethtool
	callbacks to get & set driver settings.

	* lib/user/util.c: Add function for getting backtraces.

	* lib/resolution/*, vmware-user/*, lib/Makefile.am, configure.ac:
	Move resolution-changing code into separate library.

	* guestd/main.c, lib/include/tools.h: Allow disabling tools
	version reporting to the host, via config file.

	* lib/rpcIn/*, lib/include/rpcin.h, guestd/toolsDaemon.c,
	toolbox/toolbox-gtk.c: Updated RPC API

	* lib/include/dndGuest.h: Helper API for DnD code

	* modules/freebsd/vmhgfs/*, modules/freebsd/vmmemctl/*,
	modules/freebsd/vmblock/*, modules/linux/vmhgfs/*,
	modules/linux/vmmemctl/*: Reflect changes from main source tree.

	* vmware-user/copyPaste.c: Copy/paste cleanup.

	* vmware-user/vmware-user.c: Updated locking code to use X11
	display instead of lockfiles.

2008-06-03  Adar Dembo  <adar@vmware.com>
	* Resync with internal trunk (2008.05.28).

	* configure.ac, Makefile.am, */Makefile.am: Added rudimentary
	`make install` support. Fixes Sourceforge bug 1839981.

	* configure.ac, Makefile.am, vmware-user-suid-wrapper/*: Added
	vmware-user-suid-wrapper to help autostart vmware-user. Added some
	informational tags to AC_DEFINE macros.

	* */debugStdio.c: Fixed a format string vulnerability
	in Debug. Allocate fd on the stack in DebugToFile.

	* lib/auth/authPosix.c, lib/dnd/dndCommon.c, lib/dnd/dndLinux.c
	lib/impersonate/impersonate.c: Add inclusion of vmware.h and refactor
	some include statements.

	* lib/file/file.c, lib/include/file.h: Added File_UnlinkNoFollow
	function.

	* lib/file/fileIO.c, lib/file/fileLockPrimitive.c,
	lib/include/fileIO.h: Added error case for ENAMETOOLONG to FileIO_Lock.
	Constified 'buf' in FileIO_Pwrite.

	* lib/file/fileIOPosix.c: Removed coalescing and decoalescing code.
	Consolidated some Unicode calls.

	* lib/file/filePosix.c: Reworked some error handling logic.

	* lib/foundryMsg/foundryMsg.c: Refactored buffer encoding and decoding
	logic into a single pair of functions.

	* lib/foundryMsg/foundryThreads.c, lib/include/foundryThreads.h
	lib/include/util.h, lib/misc/util_misc.c: Changed generic thread type
	from uintptr_t to Util_ThreadID.

	* lib/hgfsServer/*, lib/hgfs/hgfsProto.h, modules/linux/vmhgfs/*:
	Additional HGFSv3 fixes and refactoring.

	* lib/include/dbllnklst.h, lib/misc/dbllnklst.c: Constified argument to
	DblLnkLst_IsLinked.

	* lib/include/dnd.h: Added support for DnD of RTF.

	* lib/include/fileInt.h: Removed prototype of FileLockFileSize.

	* lib/include/hashTable.h, lib/misc/hashTable.c: Cosmetic changes.
	Added HashTable_ReplaceIfEqual.

	* lib/include/loglevel_user.h: Added hpet loglevel.

	* lib/include/msg.h: Removed prototype of MsgSetPostStderrBlock.

	* lib/include/posix.h: Removed certain includeCheck allowances.

	* lib/include/productState.h: Added VDM client product.

	* lib/include/unicode*, lib/unicode/*: Ongoing i18n work.

	* lib/include/vixCommands.h: Added command to set snapshot information.

	* lib/include/vix.h: Added more errors and a new flag.

	* lib/include/vixOpenSource.h: Reworked asserts and added VIX_ASSERT.

	* lib/include/vm_app.h: Added Tools tray app.

	* lib/include/vm_product.h: Reworked VMRC product definitions and added
	VDM client product definitions.

	* lib/include/vm_tools_version.h: Added WS65 Tools version.

	* lib/include/vm_version.h: Bumped Tools version. Added logic for VMRC
	product.

	* lib/include/x86cpuid.h: Modified a flag and trimmed an unneeded macro.

	* lib/misc/codesetOld.c: Implement UTF-16 codest conversion to UTF-8
	for CURRENT_IS_UTF8.

	* lib/misc/dynbuf.c: Modified dynbuf growing behavior.

	* lib/misc/posixDlopen.c, lib/misc/posixInt.h, lib/misc/posixPosix.h:
	Refactored codeset conversion code into PosixConvertToCurrent.

	* lib/misc/posixWin32.c: Added some path checks.

	* lib/misc/timeutil.c: Win32-wrappified TimeUtil_GetTimeFormat.

	* lib/misc/vmstdio.c: Reduce virtual memory usage and add '\r' as a line
	ending in StdIO_ReadNextLine.

	* lib/rpcout/rpcout.c: Added comments.

	* lib/str/str.c: Cosmetic changes.

	* lib/vixTools/vixTools.c: Added unlink(2) logic to avoid deleting
	symlink targets. Cosmetic changes.

	* modules/*/*/*: Reflect changes from elsewhere in the source tree.

	* modules/linux/vmhgfs/super.c: Fix vmhgfs to properly report the
	available space on the host (Sourceforge bug 1924246).

	* vmware-user/vmware-user.c: Add advisory locking code to help maintain
	only one vmware-user instance per X session.

	* xferlogs/xferlogs.c: Fix a formatted string vulnerability.

2008-05-12  Elliot Lee  <elliot@vmware.com>

	* Resync with internal trunk (2008.05.08).

	* configure.ac, **/Makefile.am: Use CPPFLAGS instead of
	CFLAGS to eliminate warning about proc/sysinfo.h.

	* guestd/foreignVMToolsNetworking.c,
	vmware-user/foreignVMToolsNetworking.c
	lib/hgfsServer/hgfsServerLinux.c, lib/include/hgfsServerInt.h,
	modules/linux/vmhgfs/bdhandler.c, modules/linux/vmhgfs/dir.c,
	modules/linux/vmhgfs/file.c, modules/linux/vmhgfs/filesystem.h,
	modules/linux/vmhgfs/fsutil.h, modules/linux/vmhgfs/inode.c,
	modules/linux/vmhgfs/link.c, modules/linux/vmhgfs/module.h,
	modules/linux/vmhgfs/page.c, modules/linux/vmhgfs/request.c,
	modules/linux/vmhgfs/request.h: Whitespace cleanups.

	* guestd/main.c: Removed "blessed app" code for starting
	vmware-user. Hooray!

	* lib/deployPkg/deployPkg.c: Remove unneeded Utf8 conversion for
	Windows.

	* lib/file/filePosix.c: Use new Posix_RealPath implementation.

	* lib/guestApp/guestApp.c, lib/include/guestApp.h: Remove/cleanup
	UTF-8 related RPC functions.

	* lib/guestInfo/guestInfoPerfMonLinux.c,
	lib/guestInfo/guestInfoPosix.c, lib/include/guestInfo.h,
	lib/include/guestInfoInt.h, lib/include/guestStats.h: Rename
	structures to GuestMemInfo, GuestNicInfo, and GuestDiskInfo.

	* lib/guestInfo/guestInfoServer.c, lib/include/guest_msg_def.h: As
	above, and also GUESTMSG_MAX_IN_SIZE moved to guest_msg_def.h, and
	misc locking updates. Also add GuestInfoServer_Main(), and cleanup
	whitespace.

	* lib/hgfsServer/hgfsServer.c: Cleanup UTF-8 handling.

	* lib/include/codeset.h: Update defines that indicate whether the
	current platform is using UTF-8.

	* lib/include/dnd.h: Add prototypes for a couple of string
	conversion functions.

	* lib/include/file_extensions.h: Add OVF and Archived OVF file extensions.

	* lib/include/file.h: C++ guard thingies. Update a couple of
	function prototypes to work on file descriptors instead of
	filenames.

	* lib/include/hashTable.h, lib/include/guest_os.h,
	lib/include/loglevel_defs.h, lib/include/stats_user_defs.h,
	lib/include/stats_user_setup.h, lib/include/str.h,
	lib/include/unicodeTypes.h, lib/include/util.h: Allow inclusion in
	kernel modules...

	* lib/include/loglevel_user.h: As above, and add a couple of
	loglevel variables.

	* lib/include/util.h, lib/misc/util_misc.c: Allow inclusion in
	kernel modules as above, and add some utility functions on Windows
	for manipulating canonical paths.

	* lib/include/hgfsProto.h, lib/include/hgfsUtil.h: Move
	request/reply payload macros to hgfsProto.h.

	* lib/include/hgfsServerPolicy.h: Add ShareList management
	prototypes and structure members.

	* lib/include/msg.h: Add function prototypes for creating and
	posting lists of messages.

	* lib/include/system.h: Add types & functions related to desktop
	switch monitoring on Windows.

	* lib/include/unicodeOperations.h: Add/update inline unicode operations.

	* lib/include/vixCommands.h: Add VIX requests and events.

	* lib/include/vmbackup_def.h, lib/vmBackupLib/stateMachine.c: Move
	backup status enum to public header.

	* lib/include/vm_basic_asm_x86_64.h: Div643232 now also works on MSC.

	* lib/include/vm_basic_defs.h: Add debug output macros for Windows drivers.

	* lib/include/vm_basic_types.h: Update the FMTPD macro, add
	SCANF_DECL macro for arg checking on scanf-like functions.

	* lib/include/x86cpuid.h: Defines for AMD L2/L3 cache separately, and CPUID for Nehalem.

	* lib/misc/codesetOld.c: Bug fixes and general unicode handling updates. 

	* lib/system/systemLinux.c: Use Posix_Getenv/Posix_Setenv impls.

	* lib/vixTools/vixTools.c, lib/vmBackupLib/scriptOps.c: Bug fixes.

	* modules/freebsd/*, modules/linux/*: Updates to correspond to
	updates of files in main tree.

	* modules/freebsd/vmhgfs/hgfs_kernel.h: Bug fixes.

	* modules/freebsd/vmxnet/vm_device_version: Add
	SCSI_IDE_HOSTED_CHANNEL define, update SCSI_MAX_CHANNELS.

	* modules/freebsd/vmxnet/vmnet.def: Add capabilities for IPv6
	checksumming and TSO, and large packet TSO.

	* lib/include/vmblock.h, modules/linux/vmblock/linux/control.c,
	modules/linux/vmblock/linux/vmblockInt.h: Use a macro to better
	abstract the vmblock mount point & device.

	* vmware-user/vmware-user.c: Add SIGPIPE to the list of signals
	that vmware-user handles.
	
2008-05-02  Adar Dembo  <adar@vmware.com>

	* Resync with internal trunk (2008.04.19).

	* configure.ac, guestd/Makefile.am, hgfsclient/Makefile.am,
	lib/misc/*/Makefile.am, lib/string/*/Makefile.am, toolbox/Makefile.am,
	vmware-user/Makefile.am, xferlogs/Makefile.am: Added libicu support for
	codeset conversions. This includes some makefile logic as well as
	autoconf arguments for controlling libicu behavior at compile-time.

	* */foreignVMToolsNetworking.c, lib/vixTools/vixTools.c: Unicode fixes.

	* */foundryToolsDaemon.c, lib/foundryMsg/vixTranslateErrOpenSource.c,
	lib/panic/panic.c, lib/printer/printer.c: Added calls to Win32 Unicode
	wrappers.

	* guestd/main.c: Cleaned up guestInfo server when guestd shuts down.

	* guestd/toolsDaemon.c, vmware-user/resolution.c: Disabled multi-mon
	advertisement for Win2k.

	* lib/auth/authPosix.c, lib/dnd/dndLinux.c, lib/file/*,
	lib/impersonate/impersonatePosix.c, lib/include/mntinfo.h,
	lib/sync/syncWaitQPosix.c, lib/user/hostinfoPosix.c, lib/user/util.c,
	lib/user/utilPosix.c, lib/wiper/wiperPosix.c: Added calls to POSIX
	Unicode wrappers. 

	* lib/file/*: Replaced calls to string functions with calls to
	the "safe" family of string functions.

	* lib/dict/dictll.c, lib/include/dictll.h: Detect and tolerate UTF-8
	dictionary files that contain the UTF-8 BOM.

	* lib/err/*, lib/include/err.h, lib/include/msgfmt.h,
	lib/include/msg.h: Added support for localization of error strings.

	* lib/foundryMsg/foundryThreads.c, lib/include/foundryThreads.h,
	lib/misc/util_misc.c: Added opaque type for threads/process IDs.

	* lib/guestInfo/guestInfoServer.c: Removed separate thread context.

	* lib/hgfsServer/*, lib/include/hgfs*.h: Additional HGFSv3 cleanup.

	* lib/hgfsServer/hgfsServerLinux.c: Added calls to POSIX Unicode
	wrappers. Fixed some alias detection code for MacOS.

	* lib/include/backdoor_def.h: Added backdoor call for debugging events.

	* lib/include/bsdfmt.h, lib/string/bsd_vsnprintf.c,
	lib/string/bsd_vsnprintfw.c: Replaced BSDFmt_WCSonv with
	BSDFmt_WChartoUTF8.

	* lib/include/codeset.h, lib/include/codesetOld.h, lib/misc/codeset.c,
	lib/misc/codesetOld.c, lib/string/convertutf.h: Implemented
	libicu-backed codeset layer. When building without libicu, fallback on
	codesetOld.

	* lib/include/guestApp.h: Added wide versions of dictionary functions.

	* lib/include/loglevel_user.h: Added two new loglevels.

	* lib/include/posix.h, lib/misc/posixPosix.c: Added new POSIX wrappers.

	* lib/include/str.h: Clarified the use of some functions.

	* lib/include/syncMutex.h, lib/include/syncWaitQ.h: Removed unneeded
	macros.

	* lib/include/unicode*.h, lib/unicode/*: Ongoing Unicode work.

	* lib/include/util.h: Added Util_FreeStringList, removed Util_FreeList.

	* lib/include/uuid.h: Added new UUID creation scheme.

	* lib/include/vix*.h: Tweaked some VIX commands, errors, and properties.

	* lib/include/vmBackup.h, lib/vmBackupLib/scriptOps.c,
	lib/vmBackupLib/stateMachine.c: Moved disabled targets logic from
	library to Windows VSS provider.

	* lib/include/vm_basic_asm_x86*.h: Allow emitted FX functions to
	modify main memory as a side effect.

	* lib/include/vm_tools_version.h: Bump Tools version.

	* lib/include/vm_version.h: Added several product versions.

	* modules/linux/vmhgfs/*: Additional cleanup for HGFSv3. Use new kthread
	wrapper when possible. Bump module version.

	* modules/linux/vmmemctl/*: Use new kthread wrapper when possible.
	Remove dead delayed work code. Bump module version.

	* modules/linux/*/compat_kthread.c: Added kthread wrapper implementation
	for modules that use kernel threads.

	* modules/*/*/*: Reflect header file changes from elsewhere in the
	source code tree.

	* vmware-user/copyPaste.c, vmware-user/pointer.c,
	vmware-user/vmwareuserInt.h: Stop wastefully polling for pointer
	updates if the VMX is new enough.

	* xferlogs/xferlogs.c: Fixed a warning in the call to fwrite.
	(Thanks to Denis Leroy for reporting this bug.)
	
	
2008-04-14  Elliot Lee  <elliot@vmware.com>

	* Resync with internal trunk (2008.04.01).

	* Fixed legal header on all LGPL-licensed files.

	* vmware-user/resolution.c: Normalize the display topology that
	comes in from the host, and report 'global_offset' capability.

	* toolbox/Makefile.am, vmware-user/Makefile.am,
	lib/misc/Makefile.am, lib/misc/atomic.c, lib/Makefile.am,
	lib/atomic/*, hgfsclient/Makefile.am: Move libAtomic stuff into libmisc

	* vmware-user/foundryToolsDaemon.c, lib/vixTools/vixTools.c,
	lib/include/hgfsServerInt.h, guestd/toolsDaemon.c,
	guestd/foundryToolsDaemon.c: Remove WIN9XCOMPAT, and some
	SOCKET_MGR code.

	* vmware-user/copyPaste.c: Copy/paste fixes for cross-platform
	operation.

	* modules/linux/vmxnet/vmnet_def.h: Add SG_SPAN_PAGES capability.

	* modules/linux/vmxnet/vm_device_version.h: Update some device limits.

	* modules/linux/*/compat_sched.h: Add TASK_COMM_LEN define.

	* modules/linux/*/compat_kernel.h,
	modules/linux/*/kernelStubsLinux.c: Add vsnprintf define.

	* modules/linux/*/x86cpuid.h: Add new CPUs.

	* modules/linux/vmhgfs/vmhgfs_version.h: Bump HGFS version.

	* modules/linux/*/vm_basic_asm_x86.h,
	modules/linux/*/vm_basic_asm_x86_64.h,
	lib/include/vm_basic_asm_x86.h, lib/include/vm_basic_asm_x86_64.h:
	Formatting fixes, and change asm directives used.

	* modules/linux/vmhgfs/module.h,
	modules/linux/vmhgfs/filesystem.c,
	modules/linux/vmhgfs/bdhandler.c,
	modules/linux/*/compat_kthread.h: compat_kthread fixes.

	* modules/freebsd/vmxnet/net_compat.h,
	modules/freebsd/vmxnet/if_vxn.c: Updates for FreeBSD 7.0.
	(Thanks to Martin Blapp for contributing to these changes.)

	* lib/misc/util_misc.c, lib/include/loglevel_user.h,
	lib/user/hostinfoPosix.c, lib/misc/hostname.c: Bugfix.

	* lib/unityStub/unityStub.c, lib/include/unity.h: Add stub and enums
	related to DnD support.

	* lib/unicode/unicodeSimpleTypes.c,
	lib/unicode/unicodeSimpleTransforms.c,
	lib/unicode/unicodeSimpleBase.c, lib/unicode/unicodeCommon.c,
	lib/include/unicodeTypes.h,
	lib/include/unicodeTransforms.h,
	lib/include/unicodeBase.h, lib/include/unicodeCommon.h: Add
	additional Unicode-related functions.

	* lib/sync/syncMutex.c, lib/include/syncMutex.h: Add TryLock method.

	* lib/strUtil/strutil.c: Add int64-related functions.

	* lib/string/str.c: Compile fix

	* lib/string/bsd_output_shared.c: Better handling of floating
	point on Windows.

	* lib/include/progMgr.h, lib/procMgr/procMgrPosix.c: Clarify that
	the strings are in UTF-8, do conversion as needed.

	* lib/include/posix.h, lib/misc/posixPosix.c,
	lib/misc/posixWin32.c, lib/file/filePosix.c: Add new Posix_
	function implementations, and unicodify existing ones.

	* lib/misc/hashTable.c, lib/include/hashTable.h: Add lock-less hash
	table functions.

	* lib/misc/util_misc.c, lib/include/w32util.h: Add a couple of
	Win32 utility functions.

	* lib/include/vm_version.h: Add WS5 config version.

	* lib/include/vm_atomic.h: Add typecasts to atomic operations to
	make compilers stop complaining, and expand the AtomicUseFence option.

	* lib/include/vm_app.h: Add a couple of HGFS-related options.

	* lib/include/vix.h: Update a few errors and other macros.

	* lib/include/vixCommands.h, lib/foundry/foundryMsg.c: Change a
	bunch of structure members from int32 to uint32, and add a parsing
	function.

	* lib/include/msgfmt.h, lib/include/msg.h: Additional
	message-handling prototypes.

	* lib/include/guestInfoInt.h, lib/include/guestInfo.h,
	lib/guestInfo/Makefile.am, lib/guestInfo/guestInfoServer.c,
	lib/guestInfo/guestInfoPosix.c,
	lib/guestInfo/guestInfoPerfMonLinux.c: Add IPv6 support, and the
	ability to read mem stats on Linux.

	* lib/include/fileIO.h, lib/file/fileIOPosix.c: Add MacOS function
	related to Time Machine.

	* lib/guestApp/guestApp.c: Use Posix_ variants of functions.

	* lib/ghIntegrationStub/ghIntegrationStub.c: Add GHI capabilities
	stubs.

	* lib/dnd/dndCommon.c, lib/file/file.c: Use new Unicode_Format()
	function, bugfix.

	* guestd/main.c: Fix a security bug.

	* configure.ac: Allow calling libdnet 'dumbnet' for Debian
	systems. Detect libprocps.

2008-03-19  Adar Dembo  <adar@vmware.com>

	* Resync with internal trunk (2008.03.13).

	* vm_version.h: Updated Tools version.

	* configure.ac: Added dynamic dnet detection and --without-dnet flag.

	* guestd/debugStdio.c, lib/include/system.h, lib/system/systemLinux.c:
	Modified debugging to file behavior to prepend debug strings with human
	readable timestamps.

	* guestd/main.c, guestd/toolsDaemon.c, lib/conf/conf.c,
	lib/guestApp/guestApp.c, lib/include/guestApp.h: Internationalized
	GuestApp_GetInstallPath and GuestApp_GetconfPath.

	* lib/auth/authPosix.c, lib/dnd/dndLinux.c, lib/file/*,
	lib/impersonate/impersonatePosix.c, lib/include/fileInt.h,
	lib/include/posix.h, lib/misc/posix*.c: Refactored, extended, and made
	use of the set of POSIX internationalization-safe function wrappers.

	* lib/dnd/dndCommon.c, lib/include/dnd.h, lib/include/dndInt.h,
	vmware-user/copyPaste.c, vmware-user/dnd.c: Replaced some duplicated
	UTF-8 formatting code with calls to lib/unicode.

	* lib/guestInfo/guestInfoPosix.c: Replaced the old syscall-based
	implementation of nicinfo with a simpler implementation that uses dnet.

	* lib/guestInfo/guestInfoServer.c, lib/include/guestInfo.h,
	lib/include/guestInfoInt.h: Added Win32 implementation of
	meminfo. POSIX implementation to follow.

	* lib/hgfsServer/hgfsServerLinux.c: Replaced a direct readlink(3) call
	with a call to the POSIX wrapper for readlink(3). Relax an overeager
	ASSERT in symlink checking when using the special empty share.

	* lib/include/codeset.h, lib/string/bsd_vsnprintf.c, lib/string/str.c,
	lib/unicode/unicodeSimpleOperations.c, lib/unicode/unicodeSimpleUTF16.h:
	Refactored ICU routines from unicodeSimpleUtf16.h to codeset.h, which
	is now licensed under the ICU license (BSD variant).

	* lib/include/file.h, lib/file/file.c: Added function File_StripSlashes.

	* lib/include/hgfsProto.h: Removed an A acute from a comment to allow
	the file to be built on Windows systems where the default language isn't
	English.

	* lib/include/hostinfo.h, lib/include/util.h, lib/user/hostinfoPosix.c,
	lib/user/util.c, lib/user/utilPosix.c: More conversions to
	lib/unicode. Added Util_ZeroFreeStringW function for Windows in util.h.

	* lib/include/msg.h: Removed obsolete NO_MSGFMT macro.

	* lib/include/unicodeBase.h, lib/unicode/unicodeCommon.c,
	lib/unicode/unicodeSimpleBase.c: Added some more encoding functions.

	* lib/include/vixCommands.h, lib/include/vixOpenSource.h: Added another
	user credential type, some command flags, some command layouts, some
	error codes, some properties, and tweaked existing commands.

	* lib/include/vixTools.h: Added VixToolsUserIsMemberOfAdministratorGroup
	function.

	* lib/include/vm_assert.h, lib/include/vm_basic_defs.h: Move IMPLIES to
	vm_basic_defs.h. Removed some vprobes definitions.

	* lib/include/vmBackup.h, lib/vmBackupLib/scriptOps.c,
	lib/vmBackupLib/stateMachine.c: Added infrastructure to disable
	quiescing targets from a config file.

	* lib/include/vm_basic_asm.h: Changed __GET_CPUID2 handling for Windows.

	* lib/include/vm_produt.h: Added VDM product.

	* lib/include/vm_tools_version.h: Bumped internal Tools version.

	* lib/include/win32util.h, lib/misc/hostname.c, lib/misc/util_misc:
	Refactored functions to separate set of Win32 wrappers (next to the
	POSIX wrappers mentioned earlier).

	* lib/misc/codeset.c: Made CodeSetGetCurrentCodeSet non-static.

	* lib/misc/*/Makefile.am: Added POSIX wrappers to build system.

	* lib/strUtil/strutil.c: Fixed bug in StrUtil_EndsWith function.

	* lib/include/unicodeTypes.h, lib/unicode/unicodeSimpleTypes.c: Removed
	ISO-8859-11 encoding. Added cross-reference of IANA character set
	names, windows code pages, and ICU encodings.

	* lib/vixTools/vixTools.c: Impersonation tweaks.

	* modules/*/*/*: Reflect header file changes from elsewhere in the
	source code tree.

2008-03-11  Adar Dembo  <adar@vmware.com>

	* vm_version.h: Updated Tools version.

	* modules/vmblock/linux/*: Make vmblock build under 2.6.25-rc2.
	The dentry and mount objects have been moved out of struct
	nameidata and into the new struct path. Also, path_release() is
	now path_put().

	* modules/vmsync/linux/*: Make vmsync build under 2.6.25-rc2.
	The same changes were needed here as in vmblock above.

2008-03-10  Adar Dembo  <adar@vmware.com>

	* vm_version.h: Updated Tools version.

	* modules/vmhgfs/linux/*: Make vmhgfs build under 2.6.25-rc1.
	The iget() function has been removed and filesystems are now
	expected to implement it themselves using iget_locked().

2008-02-27  Elliot Lee  <elliot@vmware.com>

	* configure.ac, guestd/Makefile.am, toolbox/Makefile.am,
	vmware-user/Makefile.am: Allow passing custom LDFLAGS in to
	build process (patch by Mike Auty).

	* Resync with internal trunk (2008.02.27).

	* guestd/foundryToolsDaemon.c, lib/vixTools/vixTools.c,
	vmware-user/foundryToolsDaemon.c: Win9x compat changes.

	* guestd/toolsDaemon.c: Style fixes.

	* hgfsmounter/hgfsmounter.c: Bug fixes.

	* lib/dnd/dndLinux.c, lib/dnd/dndCommon.c: Move some code to the
	platform-independant file, some DnDv3 support.

	* lib/include/dnd.h, lib/include/dndInt.h: DnDv3 support.

	* lib/file/file.c, lib/file/fileIO.c, lib/file/fileIOPosix.c,
	lib/file/fileLockPrimitive.c, lib/file/filePosix.c,
	lib/include/file_extensions.h, lib/include/fileInt.h,
	lib/include/fileIO.h: Move functions around, Unicode fixes, misc
	fixes.

	* lib/foundryMsg/foundryPropertyListCommon.c: Error handling fixes.

	* lib/hgfsServer/*.c, lib/include/hgfs*.h,
	modules/freebsd/vmhgfs/*, modules/linux/vmhgfs/*: HGFS v3 support,
	updates to improve code re-use between the FreeBSD and MacOS X
	ports, and updates to make the Linux port build on 2.6.25-rc1 (but
	not rc2, yet).

	* lib/include/auth.h, lib/include/codeset.h,
	lib/include/hostinfo.h, lib/include/str.h, lib/include/unicode*.h,
	lib/include/vm_basic_types.h, lib/misc/hostname.c,
	lib/unicode/*.c, lib/user/hostinfoPosix.c: Unicode fixes.

	* lib/include/backdoor_def.h: Add a new command for use by the
	BIOS in checking the GuestOS against Darwin.

	* lib/include/dynarray.h, lib/misc/dynarray.c,
	lib/misc/Makefile.am, lib/misc/shared/Makefile.am: Add Dynarray
	implementation.

	* lib/include/bsdfmt.h, lib/include/bsd_output_int.h,
	lib/string/bsd_output_shared.c, lib/string/bs_vsnprintf.c,
	lib/string/bsd_vsnwprintf.c, lib/string/str.c: Rework built-in
	printf implementation, esp. for Unicode fixes.

	* lib/include/ghIntegration.h: Shuffle types around.

	* lib/include/loglevel_user.h, lib/include/unity.h,
	lib/syncDriver/syncDriverPosix.c, lib/user/util.c,
	toolbox/toolbox-gtk.c: Misc fixes.

	* lib/include/vmBackup.h, lib/vmBackupLib/scriptOps.c,
	lib/vmBackupLib/stateMachine.c, lib/vmBackupLib/vmBackupInt.h:
	Rework scripts for freeze & thaw operations.

	* lib/include/vm_product.h, lib/include/vm_version.h: Add new
	product defs (VMRC).

	* lib/include/vm_tools_version.h: Add ESX 3.5U1 product.

	* lib/include/vixCommands.h, lib/include/vix.h: Add new VIX
	commands and error code.

	* lib/include/win32util.h: Add misc Win32 utilities.

	* modules/*/*/*: Reflect header file changes from elsewhere in the
	source code tree.

2008-02-13  Adar Dembo  <adar@vmware.com>

	* Resync with internal trunk (2008.02.12).

	* configure.ac, lib/unityStub/*, lib/ghIntegrationStub/*,
	lib/Makefile.am, vmware-user/Makefile.am, vmware-user/vmware-user.c:
	Added lib/unityStub and lib/ghIntegrationStub. Unity and guest-host
	integration features for X11 guests are on the way.

	* configure.ac, guestd/Makefile.am, lib/fileUtf8/*,
	lib/vixTools/vixTools.c, vmare-user/Makefile.am: lib/file is now fully
	internationalized. Removed unneeded lib/fileUtf8.

	* foundryToolsDaemon.c: Fixed a leak of the sync driver handle.

	* guestd/toolsDaemon.c: Send guestd's "config directory" to the VMX for
	publishing.

	* hgfsmounter/hgfsmounter.c: Port to MacOS.

	* lib/dnd/*, lib/err/err.c, lib/file/*, lib/include/dnd*,
	lib/include/file*, lib/include/unicode*, lib/include/util.h,
	lib/unicode/*, lib/user/utilPosix.c: More Unicodification.

	* lib/file/file.c, lib/include/file.h: Added File_EnsureDirectory.

	* lib/foundryMsg/foundryMsg.c, lib/guestInfo/guestInfoServer.c,
	lib/misc/codeset.c, lib/misc/vmstdio.c,
	lib/SLPv2Parser/SLPv2MsgAssembler.c, lib/user/util.c: Removed some
	unneeded casts.

	* lib/foundryMsg/foundryThreads.c, lib/include/foundryThreads.h: Added
	FoundryThreads_Free.

	* lib/guestInfo/*, lib/include/guest_os.h, lib/include/guestInfo.h:
	Refactored GetSystemBitness. Removed osNames.h.

	* lib/hgfsServer/hgfsServerLinux.c: Modified MacOS alias resolution code
	so as not to mount volumes. Made HGFS query volume code more resilient
	to failures.

	* lib/include/backdoor_def.h: Added commands for VAssert.

	* lib/include/escape.h, lib/misc/escape.c: Escape_Do is no longer
	declared inline.

	* lib/include/hashTable.h, lib/misc/hashTable.c, lib/misc/Makefile.am,
	lib/misc/shared/Makefile.am: Renamed from hash.[ch].

	* lib/include/iovector.h, lib/include/vm_basic_types.h: Added
	SectorType definition.

	* lib/include/loglevel_user.h: Added additional log levels.

	* lib/include/msgfmt.h: Modified for use in VMKERNEL. Added
	MsgFmt_GetArgswithBuf.

	* lib/include/msg.h: Added Msg_AppendVob for ESX.

	* lib/include/stats_user*: Modified some preprocessing steps. Added
	SETUP_WANT_GETVAL to retrieve named stat counter values.

	* lib/include/str.h: Modified behavior Str_* family of functions for
	Windows.

	* lib/include/strutil.h, lib/strUtil/strutil.c: Removed Split, Grep,
	GrepFd, and GrepFree. Added EndsWith and DecimalStrToUint.

	* lib/include/syncWaitQ.h, lib/sync/*: Modified SyncWaitQ_Add and
	SyncWaitQ_Remove to use PollDevHandle fd types instead of int fd types.

	* lib/include/timeutil.h, lib/misc/timeutil.c: Added
	TimeUtil_GetLocalWindowsTimeZoneIndex and some helper functions.

	* lib/include/util.h, lib/user/utilPosix.c: Added Util_BumpNoFds.

	* lib/include/vixCommands.h: Added commands for device hotplug and
	remote debugging.

	* lib/include/vix.h, lib/include/vixOpenSource.h: Added some new errors
	and properties. Added more VM manipulation functions.

	* lib/include/vm_atomic.h: Comment cleanup and added VMKERNEL-specific
	calls for fencing.

	* lib/include/vm_basic_asm_x86_64.h: Added inline routines to save and
	restore ES1.

	* lib/include/vm_basic_types.h: Added some types and cleaned up a bit.

	* lib/include/vm_legal.h: Updated COPYRIGHT_YEARS.

	* lib/include/vm_product.h: Added hostd service name.

	* lib/include/x86cpuid.h: Cleaned up the file and added some definitions
	for Penryn processors.

	* lib/misc/codeset.c: Added new UTF-16 --> UTF-8 conversion routine.

	* lib/misc/util_misc.c, lib/user/util.c: Moved Util_GetCurrentThreadId
	and friends to util_misc.c.

	* lib/procMgr/procMgrPosix.c: Cleaned up some code and reworked
	asynchronous process execution so as to properly track the grandchild's
	pid instead of the child's pid.

	* lib/string/bsd*: Reorganized BSD formatter.

	* lib/string/str.c: Updated unit tests. Added some Windows corner case
	behavior for Str_Vsnwprintf.

	* lib/strUtil/strutil.c: Fixed some corner cases in existing functions
	that call strtoul.

	* lib/vixTools/vixTools.c: Changed signature of VixToolsImpersonateUser.
	Changed error code handling in a few places.

	* modules/freebsd/vmhgfs/*: Refactored a lot of code so that it can be
	safely reused within the MacOS vmhgfs module.

	* modules/*/*/kernelStubs*: Removed dead System_Uptime function.

	* modules/linux/*/compat_wait.h: Reworked VMW_HAVE_EPOLL macro. Added
	waitqueue helper macros for older kernels.

	* modules/linux/vmhgfs/file.c, modules/linux/vmhgfs/fsutil.*,
	modules/linux/vmhgfs/inode.c: Added HgfsSetUidGid function and used it
	to preserve uid/gid after creating a directory.

	* modules/linux/vmhgfs/vmhgfs_version.h: Bumped driver version.

	* modules/linux/vmsync/compat_workqueue.h: Basic implementation of
	work queues and delayed work queues (using taskqueues and timers) for
	older kernels.

	* modules/linux/vmsync/sync.c: Modified internal state to use new
	compatible work queue implementation.

	* modules/linux/vmxnet/compat_ioport.h,
	modules/linux/vmxnet/compat_netdevice.h,
	modules/linux/vmxnet/compat_pci.h,
	modules/linux/vmxnet/compat_skbuff.h,
	modules/linux/vmxnet/vmxnetInt.h: Added and refactored
	compatibility macros for use in vmxnet3 and vmci sockets modules.

	* modules/linux/vmxnet/vmxnet.c: Hide some kernel functions behind
	compatibility macros.

2008-01-23  Adar Dembo  <adar@vmware.com>

	* Resync with internal trunk (2008.01.08).

	* configure.ac, guestd/Makefile.am, hgfsclient/Makefile.am,
	lib/Makefile.am, toolbox/Makefile.am, vmware-user/Makefile.am:
	integrated lib/unicode for internationalizing strings.

	* guestd/main.c: Stopped using pgrep for finding existing instances
	of guestd. Removed ancient bandwidth test code.

	* guestd/toolsDaemon.c: Moved initial send of the guest's uptime from
	when guestd sends its version to when guestd registers its
	capabilities.

	* lib/file/*, lib/include/file*.h : Massive overhaul of lib/file to
	integrate the new unicode strings that are i18n-safe. Quite a bit of
	cleanup and refactoring as well.

	* lib/file/file.c: Addition of File_PrependToPath function.

	* lib/file/fileIOPosix.c: Addition of FileIO_SetExcludedFromTimeMachine
	and FileIO_PrivilegedPosixOpen functions.

	* lib/fileUTF8/fileUTF8Linux.c, lib/include/fileUTF8.h: Removal of some
	casts and addition of FileUTF8_GetSize function.

	* lib/foundryMsg/foundryMsg.c, lib/misc/vmstdio.c,
	lib/SLPv2Parser/SLPv2MsgAssembler.c: Addition of some casts.

	* lib/foundryMsg/foundryPropertyListCommon.c: Robustified some error
	cases.

	* lib/foundryMsg/vixTranslateErrOpenSource.c,
	lib/include/vixOpenSource.h: Added VIX_E_OUT_OF_MEMORY error code.
	Added Vix_TranslateCOMError function. ADded VIX_DEBUG macro.

	* lib/guestInfo/guestInfoServer.c, lib/include/guestInfo.h: Added some
	casts and refactored some functions. Also fixed a crash that hinders
	backwards compatibility.

	* lib/hgfs/cpNameUtil.c, lib/hgfs/cpNameUtilLinux.c,
	lib/hgfsBd/hgfsBd.c, lib/include/cpName.h, lib/include/cpNameLite.h,
	lib/include/escBitvector.h, lib/include/hgfsUtil.h,
	lib/message/messageBackdoor.c, lib/message/message.c,
	lib/message/messageStub.c, lib/rpcout/rpcout.c,
	modules/freebsd/vmhgfs/kernelStubs.h: Made safe for inclusion in MacOS
	kernel module code.

	* lib/include/backdoor.h: Refactored some type definitions.

	* lib/include/bsd_output_int.h, lib/include/safetime.h,
	lib/string/bsd_output_shared.c: Made safe for Win64 builds.

	* lib/include/dynbuf.h: Added DynBuf_AppendString function.

	* lib/include/err.h: Assorted cleanup.

	* lib/include/escape.h, lib/misc/escape.c: Converted Escape_Do to be
	inline. Some cleanup.

	* lib/include/guest_os.h: Assorted cleanup.

	* lib/include/hash.h, lib/misc/hash.c, lib/misc/Makefile.am,
	lib/misc/shared/Makefile.am: Added basic hash table implementation.

	* lib/include/hostinfo.h, lib/user/hostinfoPosix.c: Refactored and
	added several timekeeping functions.

	* lib/include/localconfig.h, lib/include/util_shared.h: Modified
	statements for include check.

	* lib/include/log.h: Changed the value of some macros when debugging.

	* lib/include/loglevel_defs.h: Refactoed some code, added macros for
	use in the VMM.

	* lib/include/loglevel_user.h: Added loglevels for some new components.

	* lib/include/msgfmt.h: Added new functions.

	* lib/include/msg.h: Added new Msg_LocalizeList function.

	* lib/include/netutil.h: Modified prototypes for two Windows-only
	functions.

	* lib/include/preference.h: Added new Preference_GetInt64 and
	Preference_SetFromString functions.

	* lib/include/strutil.h, lib/strUtil/strutil.c: Cleaned up and added
	some new functions.

	* lib/include/su.h: Cleanup.

	* lib/include/syncMutex.h, lib/sync/syncMutex.c: Added NetWare
	implementation of some synchronization primitives.

	* lib/include/unicode*, lib/unicode/*: New library for handling
	Unicode-aware strings.

	* lib/include/util.h, lib/user/util.c: Assorted refactoring and
	addition of some new functions, one related to backtracing.

	* lib/include/vixCommands.h: New commands for vprobes, replay, message
	dialogs, and others, plus cleanup of some existing commands.

	* lib/include/vm_assert.h: Added IMPLIES macro.

	* lib/include/vm_atomic.h, lib/include/vm_basic_asm.h: Refactored for
	safe Win64 builds.

	* lib/include/vm_basic_defs.h: Added compatibility code for __va_copy.

	* lib/include/vm_basic_types.h: Added FMTH for printing the value of
	handles. Set a new #pragma to ignore size_t truncation warnings on
	Windows. Added several other macros, as well as a ssize_t definition
	for some versions of BSD.

	* lib/include/vm_legal.h: Added more patents to the patent string.

	* lib/include/vm_product.h: Added new macros for some products.

	* lib/include/vm_tools_version.h: Added macros for certain older Tools
	versions and for PRODUCT_BUILD_NUMBER refactoring.

	* lib/include/vm_version.h: Tweaked some product expiration dates and
	versions. Refactored many uses of BUILD_NUMBER to PRODUCT_BUILD_NUMBER.

	* lib/include/x86cpuid.h: Tweaked definition of RDTSCP flag. Refactored
	BIT_MASK macro to VMW_BIT_MASK.

	* lib/misc/base64.c: Modified calling contract for Base64_EasyEncode.

	* lib/misc/codeset.c: Tweaked casts and preprocessor conditioning.

	* lib/misc/idLinux.c: Added IdAuthCreateWithFork and reworked several
	other functions to work around a bug in Apple's detection of GUI
	processes.

	* lib/misc/util_misc.c: Moved W32Util_GetLongPathName and
	W32UTil_LookupSidForAccount elsewhere.

	* lib/rpcin/rpcin.c: Addition of a ping GuestRPC callback.

	* lib/string/str.c: Removed a comment.

	* lib/sync/syncWaitQPosix.c: Added code to disable a workaround for a
	MacOS bug when appropriate (it was fixed in Leopard).

	* lib/vixTools/vixTools.c: Refactored some code, added code to modify
	the guest's networking configuration, added some casts, and added
	code to prevent renaming a file to itself.

	* modules/freebsd/*/Makefile, modules/linux/*/Makefile.normal: Set a
	make variable so the module file will be build in the parent directory.
	Removed some unused rules.

	* modules/freebsd/vmhgfs/kernelStubsBSD.c,
	modules/linux/vmhgfs/kernelStubsLinux.c: Removed unused function.

	* modules/linux/*/include/driver-config.h: Added check to prevent
	uintptr_t from being declared twice.

	* modules/linux/vmblock/linux/filesystem.c,
	modules/linux/vmblock/Makefile.kernel: Added check for newer kernels
	where the slab allocator's constructor function expects three
	arguments. Makes it work with 2.6.25-rc1 (but not rc2, yet).

	* modules/linux/vmblock/linux/vmblock_version.h: Bumped module version.

	* modules/linux/vmhgfs/filesystem.c, modules/linux/vmhgfs/inode.c,
	modules/linux/vmhgfs/module.h, modules/linux/vmhgfs/page.c: Added
	support for writeback caching in conformant kernels.

	* modules/linux/vmhgfs/vmhgfs_version.h: Bumped module version.

	* modules/linux/vmxnet/vmxnetInt.h: Renamed a type and removed the
	inclusion of unnecessary headers. Pruned said headers from codebase.

2007-11-15  Elliot Lee  <elliot@vmware.com>

	* Bandsaw release (2007.11.15).

	* configure.ac: Handle building modules for multiple OS's. Improve
	X detection to allow building --without-x. Improve Gtk+
	detection. Detect libdnet on Solaris. Detect which -Wwarning flags
	the compiler can handle.

	* vmware-user/foreignVMToolsNetworking.c, lib/vixTools/vixTools.c,
	guestd/foreignVMToolsNetworking.c, lib/include/netutil.h,
	lib/include/guestInfo.h, lib/netUtil/netUtilLinux.c,
	lib/include/guestInfoInt.h, lib/guestInfo/guestInfoPosix.c,
	lib/guestInfo/guestInfoServer.c: Move to new NicInfo structures.

	* vmware-user/foundryToolsDaemon.c, guestd/foundryToolsDaemon.c:
	Make sure requestMsg is not NULL before looking inside it.

	* guestd/main.c: Cleanup of HGFS pserver and mounting code. Check
	for some type of signal when sending an RPC.

	* guestd/toolsDaemon.c, vmware-user/resolution.c: Have the guest
	tell the host whether screen resolution changes should be sent,
	instead of having the host guess it based on the OS type set in
	the .vmx file.  Better timeout checking to avoid problems when
	host & guest time diverge.

	* hgfsmounter/hgfsmounter.c: FreeBSD support. Fixes to compile on
	old systems.

	* lib/backdoor/backdoor.c: Tweak for FreeBSD kernel modules.

	* lib/include/mntinfo.h, lib/dnd/dndLinux.c,
	lib/wiper/wiperPosix.c, lib/syncDriver/syncDriverPosix.c: Fixes to
	compile on new systems w/gcc 4.2.

	* lib/err/err.c, lib/err/errPosix.c, lib/err/Makefile.am: Move
	Err_Errno2String function into POSIX-specific source file.

	* lib/file/fileIOPosix.c: Handle EDQUOT if applicable. Fixes to
	compile on new systems where SYS__llseek may not be
	available. Better reporting of errors, by translating errno into
	FILEIO_* error codes.

	* lib/file/fileLockPosix.c: Fixes to compile on old systems. Add a
	bunch of functions to the FileLock* API.

	* lib/file/fileLockPrimitive.c, lib/include/fileInt.h: Bunch of
	file locking cleanups and bug fixes.

	* lib/file/filePosix.c: Bunch of MacOS-related fixes. Add
	File_GetTimes(), FilePosixGetParent(), FilePosixGetBlockDevice(),
	etc.

	* lib/fileUtf8/fileUTF8Linux.c: Add FileUTF8_GetTimes() function.

	* lib/foundry/foundryMsg.c, lib/include/vixCommands.h: Add
	VIX_USER_CREDENTIAL_HOST_CONFIG_HASHED_SECRET credential type, and
	a bunch of VIX commands relating to record-replay.

	* lib/foundryMsg/vixTranslateErrOpenSource.c: Translate a couple
	more error codes.

	* lib/guestInfo/guestInfoPosix.c, lib/guestInfo/Makefile.am: Use
	libdnet on Solaris to retrieve networking info.

	* lib/hgfs/cpNameUtil.c, lib/hgfs/cpNameUtilInt.h,
	lib/hgfs/cpNameUtilLinux.c: Couple more CPName <-> UTF8 conversion
	routines. Some MacOS changes as well.

	* lib/hgfs/hgfsUtil.c, lib/include/hgfs.h,
	modules/linux/vmhgfs/fsutil.c: Handle ENAMETOOLONG.

	* lib/hgfs/staticEscape.c, lib/hgfs/hgfsBd.c: Handle FreeBSD as
	well.

	* lib/hgfsServer/hgfsServer.c: Tie in the cpNameUtil UTF8 changes
	on MacOS.

	* lib/hgfsServer/hgfsServerLinux.c: Make the getdents() wrapper
	work on a wider range of Linux systems. Add "alias" resolution on
	MacOS, and tie in the cpNameUtil UTF8 changes on MacOS.

	* lib/hgfsServer/hgfsServerPolicyGuest.c: Handle FreeBSD.

	* lib/include/backdoor_def.h: Add BDOOR_CMD_LAZYTIMEREMULATION and
	BDOOR_CMD_BIOSBBS.

	* lib/include/str.h, lib/include/bsd_output.h,
	lib/include/bsd_output_int.h: include compat_stdarg.h, change
	vsnwprintf prototype, add HAVE_BSD_WPRINTF define, other compat
	fixups.

	* lib/include/cpNameUtil.h, lib/include/codeset.h,
	lib/misc/codeset.c: Changes to correspond to cpNameUtil UTF8
	changes.

	* lib/include/compat/compat_stdarg.h: New header for doing stdarg
	easily across platforms.

	* lib/include/cpName.h: FreeBSD fixes.

	* lib/include/dnd.h: Add Dnd_SetClipboard and Dnd_GetFileList().

	* lib/include/escBitvector.h: FreeBSD fixes.

	* lib/include/file.h, lib/include/fileUTF8.h: Add new MacOS
	routines and File_GetTimes/FileUTF8_GetTimes.

	* lib/include/hgfsProto.h: Explanation of the whole cpNameUtil and
	codeset UTF8 changes and how they tie in with HGFS.

	* lib/include/hgfsUtil.h: Random compatibility changes.

	* lib/include/loglevel_user.h: Add a few LOGLEVEL_VAR definitions.

	* lib/include/msg.h: s/USE_MSGFMT/NO_MSGFMT/

	* lib/include/osNames.h: Add Windows 2003 Datacenter Edition, and
	user-visible 64bit suffix macro.

	* lib/misc/random.c, lib/include/random.h: Add Random_Quick() and
	Random_QuickSeed() routines.

	* lib/misc/idLinux.c, lib/include/su.h: Add Id_AuthGetLocal() and
	Id_GetAuthExternal() routines, and compat fixes.

	* lib/misc/timeutil.c, lib/include/timeutil.h: Add
	TimeUtil_UnixTimeToNtTime() routine.

	* lib/include/util.h: Add a couple of MacOS routines.

	* lib/include/vmBackup.h, lib/vmBackupLib/stateMachine.c: add a
	couple of structure elements for Windows backup fixes.

	* lib/include/vm_basic_asm.h: fixes for reading TSC on 64-bit
	platforms.

	* lib/include/vm_basic_defs.h: Add other va_copy macros.

	* lib/include/vm_basic_types.h: Fixes for compiling on a wide
	range of systems.

	* lib/include/vm_legal.h: Change the PATENTS_STRING

	* lib/include/vm_product.h: Add "License Infrastructure" product.

	* lib/include/vm_tools_version.h: Change tools versions listed for
	various upcoming product releases.

	* lib/include/vm_version.h: Update the versions.

	* lib/include/x86cpuid.h: Define more CPU flags & fields, add new
	CPU models. Fixes for fully writable TSC detection.

	* lib/message/message.c, lib/message/messageBackdoor.c: Fixes for
	FreeBSD.

	* lib/misc/util_misc.c: Handle MacOS.

	* lib/rpcIn/rpcin.c: Fail a badly-formed RPC instead of
	ASSERT()'ing into oblivion.

	* lib/string/bsd_vsnprintf.c: Various fixes to synchronize with
	bsd_vsnwprintf.c.

	* lib/string/Makefile.am, lib/string/shared/Makefile.am,
	lib/string/str.c lib/string/bsd_vsnwprintf.c: New file to
	implement vsnwprintf() for compat purposes.

	* lib/vixTools/vixTools.c: New FileUTF8 routines.

	* Makefile.am, modules/Makefile.am: --without-x fixes, add
	xferlogs, move kernel module building into separate Makefile.am

	* modules/freebsd/*: Add FreeBSD kernel modules (vmblock, vmhgfs,
	vmmemctl, vmxnet).

	* modules/linux/*/include/compat_*.h,
	modules/linux/*/autoconf/cachector.c,
	modules/linux/*/autoconf/cachecreate.c,
	modules/linux/*/backdoor.c, modules/linux/vmhgfs/filesystem.c,
	modules/linux/vmhgfs/hgfsBd.c, lib/procMgr/procMgrPosix.c,
	lib/rpcOut/rpcout.c, lib/user/util.c, lib/vmCheck/vmcheck.c,
	libguestlib/Makefile.am, lib/deployPkg/runDeployPkgPosix.c,
	lib/include/vm_atomic.h: Compat fixes.

	* modules/linux/*/kernelStubs.h: Update for FreeBSD.

	* modules/linux/*/include/*.h, modules/linux/*/backdoor_def.h,
	modules/linux/*/cpName.h, modules/linux/*/hgfs.h,
	modules/linux/*/hgfsProto.h, modules/linux/*/hgfsUtil.[ch],
	modules/linux/*/kernelStubsLinux.c,
	modules/linux/*/messageBackdoor.c, modules/linux/*/message.c,
	modules/linux/*/rpcout.c, modules/linux/*/rpcin.c,
	modules/linux/*/staticEscape.c, modules/linux/*/vm_basic_asm.h,
	modules/linux/*/vm_basic_defs.h, modules/linux/*/vm_basic_types.h,
	modules/linux/*/x86cpuid.h, modules/linux/*/compat_*.h: Pull in
	updated files from main source tree.

	* modules/linux/*/Makefile.kernel: Remove CC_WARNINGS/CC_OPTS
	gunk.

	* modules/linux/*/README, modules/linux/*/Makefile.normal: Build
	foo.o driver by default on systems with VM_KBUILD=no.

	* modules/linux/vmhgfs/vmhgfs_version.h: Updated VMHGFS driver
	version.

	* modules/linux/vmmemctl/os.[ch],
	modules/linux/vmmemctl/vmballoon.c: Implement and use os_yield()
	to deprioritize the Balloon_Deallocate operation.

	* modules/linux/vmsync/*: New sync driver to make VM snapshots
	consistent.

	* modules/linux/vmxnet/bpf_meta.h: New file.

	* modules/linux/vmxnet/net_dist.h: Update NET_MAX_IMPL_PKT_OVHD
	value.

	* modules/linux/vmxnet/vm_device_version.h: Mention VMXNET3

	* modules/linux/vmxnet/vmkapi_status.h: Updated VMK_ERR codes.

	* modules/linux/vmxnet/vmkapi_types.h: Add VMK_CONST64(U) macros.

	* modules/linux/vmxnet/vmxnet2_def.h,
	modules/linux/vmxnet/vmnet_def.h,
	modules/linux/vmxnet/vmxnet_def.h,
	modules/linux/vmxnet/vmxnetInt.h, modules/linux/vmxnet/vmxnet.c:
	Add (optional) BPF support.

	* modules/linux/vmxnet/vmxnetInt.h, modules/linux/vmxnet/vmxnet.c:
	Add vmxnet_link_check to propagate device link status to netdev.

	* common/vm-support: New script to gather support info from a VM.

	* scripts/*/*-default: New poweron/poweroff/suspend/resume scripts
	for a VM. Add support for dropping user-provided scripts into a
	subdirectory.

	* toolbox/toolboxAbout.c: Eliminate warnings about unused
	variables.

	* toolbox/toolboxShrink.c: Update wording of message.

	* toolbox/copyPaste.c: Try cutting & pasting UTF8 text if we can.

	* xferlogs/*: New log transfer utility.

2007-10-26  Elliot Lee  <elliot@vmware.com>

	* Initial import of 2007.09.04-56574 code ("Axe" release).

	* Import 2007.10.08 snapshot, which includes patches to fix the
	--without-x flag, and compilation with gcc 4.2.<|MERGE_RESOLUTION|>--- conflicted
+++ resolved
@@ -1,131 +1,3 @@
-<<<<<<< HEAD
-commit eadcaebaf987c423f4c45e4109b01c5d80e06f36
-Author: John Wolfe <jwolfe@vmware.com>
-Date:   Wed Jan 13 14:48:17 2021 -0800
-
-    Prepare to make the 11.2.5 OVT release announcement.
-      - ReleaseNotes.md - copy in the final 11.2.5 OVT release notes
-      - configure.ac  = set the tools version to 11.2.5
-      - buildNumber.h  - set the build and product number from the internal
-                         release build.
-
-commit 7362e15861192473fb8407fe01682d3ae24d9624
-Author: John Wolfe <jwolfe@vmware.com>
-Date:   Wed Dec 23 08:04:08 2020 -0800
-
-    Update some copyright dates for 2020 publication.
-
-commit 9b531d3c5a736377f879f3087118a62f2ef052be
-Author: John Wolfe <jwolfe@vmware.com>
-Date:   Wed Dec 23 07:33:50 2020 -0800
-
-    L10n drop for open-vm-tools 10.2.5.
-
-commit b126b69245546cdfcde0e49fb10ccbb127d95b9c
-Author: John Wolfe <jwolfe@vmware.com>
-Date:   Wed Dec 23 07:33:50 2020 -0800
-
-    OVT: Build only fuse-based or kernel module vmblocktest programs.
-    
-    The OVT configuration determines whether open-vm-tools will build
-    a vmblock kernel module or a vmblock-fuse user level VMBlock
-    implementation.  Both versions of the vmblocktest program(s) are not
-    needed.   Linux OVT is only using the vmblock-fuse implementation.
-    
-    Select the version to build based on the HAVE_FUSE setting from the
-    ./configure run.
-    
-    This fixes https://github.com/vmware/open-vm-tools/issues/467
-
-commit 686fcb305ffbd3bcbba2461da9db8b41e2217f3c
-Author: John Wolfe <jwolfe@vmware.com>
-Date:   Wed Dec 23 07:33:50 2020 -0800
-
-    tools: Fix Coverity errors in resolution plugin.
-    
-    Fix multiplication overflow and fgetc usage to avoid Coverity errors.
-
-commit df2e08071213c1d820695307acfa139bc7cade3e
-Author: John Wolfe <jwolfe@vmware.com>
-Date:   Thu Dec 10 21:05:49 2020 -0800
-
-    VMTools 11.2.5: update visible copyrights to 2021
-    
-    Release of VMware Tools 11.2.5 is targeted for Jan. 2021.  Updating
-    the visible copyright dates to 2021 to coincide with the GA release.
-
-commit 29b51efe1a714738f727d549c1555e475ac71f72
-Author: John Wolfe <jwolfe@vmware.com>
-Date:   Thu Dec 10 21:05:49 2020 -0800
-
-    Changes to common source files not applicable to open-vm-tools.
-
-commit 09e208778d861e131b03ee663e3a7700036649a3
-Author: John Wolfe <jwolfe@vmware.com>
-Date:   Thu Dec 10 21:05:49 2020 -0800
-
-    Update wording of user visible messages to conform to guidelines.
-
-commit d468952813591372de36e543dbab285761cc24a9
-Author: John Wolfe <jwolfe@vmware.com>
-Date:   Thu Dec 10 21:05:49 2020 -0800
-
-    Change toolboxcmd gueststore command help.
-
-commit 82fb9f6cb67f0e0b958b9f1329c13041083ef8fe
-Author: John Wolfe <jwolfe@vmware.com>
-Date:   Thu Dec 10 21:05:49 2020 -0800
-
-    Changes to common source files not applicable to open-vm-tools.
-
-commit b9c9d80dab351ed60c77486137a637c1ed53a642
-Author: John Wolfe <jwolfe@vmware.com>
-Date:   Thu Dec 10 21:05:49 2020 -0800
-
-    Common source file change not applicable to open-vm-tools.
-
-commit 145b32d8cc02779adb5372a7845070eea52daeb4
-Author: John Wolfe <jwolfe@vmware.com>
-Date:   Thu Dec 10 21:05:49 2020 -0800
-
-    Common header file change not directly applicable to open-vm-tools.
-
-commit 1f57b44a3f4b685f70d9ff9b0981d598e2ecdd5a
-Author: John Wolfe <jwolfe@vmware.com>
-Date:   Thu Dec 10 21:05:49 2020 -0800
-
-    Changes to common source files not applicable to open-vm-tools.
-
-commit e434a297bb1af38c00094d92914396232ece8ca7
-Author: John Wolfe <jwolfe@vmware.com>
-Date:   Thu Dec 10 21:05:49 2020 -0800
-
-    Remove the pam_securetty.so reference from the SUSE pam configuration file.
-    
-    The PAM config file for SUSE includes a library that is not necessary.
-    This changeset removes the unnecessary library per KB 78521.
-
-commit aa024778aa12e578e7d27b192a458fb497a644f6
-Author: John Wolfe <jwolfe@vmware.com>
-Date:   Thu Dec 10 21:05:49 2020 -0800
-
-    Fix propagation of libtirpc flags into build of test source.
-    
-    Starting with glibc 2.32, the Linux libc<n>-dev no longer provides
-    the /usr/include/rpc/rpc.h header.  The configure script will detect
-    the availability of the libtirpc package and use the rpc.h header
-    from /usr/include/tirpc/rpc/rpc.h.
-    
-    This fix extends the necessary compilation and linking options to the
-    build of the open-vm-tools services test programs that utilize RPC.
-    
-    Fixes: https://github.com/vmware/open-vm-tools/issues/468
-    Pull Request: https://github.com/vmware/open-vm-tools/pull/469
-
-commit d3367358a7cff80effffbc7e5f9bc0c5fded3a48
-Author: John Wolfe <jwolfe@vmware.com>
-Date:   Thu Dec 10 21:05:49 2020 -0800
-=======
 commit 0456d11e57fc48104b413670511794c91f2e3673
 Author: John Wolfe <jwolfe@vmware.com>
 Date:   Thu Jun 17 12:22:33 2021 -0700
@@ -2199,7 +2071,6 @@
 commit e18e67f727d0354b08a55b685178fd05f542c6da
 Author: John Wolfe <jwolfe@vmware.com>
 Date:   Mon Oct 26 17:29:54 2020 -0700
->>>>>>> 472d7c69
 
     Fix memory leaks.
     
@@ -2209,43 +2080,6 @@
     and/or keep Coverity from reporting the issues.  Also fix additional
     leaks found in the routine Proto_TextContents during code review.
 
-<<<<<<< HEAD
-commit 35a57d5cb66113095142fdfb07d39f756d5a81af
-Author: John Wolfe <jwolfe@vmware.com>
-Date:   Thu Dec 10 21:05:48 2020 -0800
-
-    Prepare the vmtools-prod-cpd branch for the VMware Tools 11.2.5 build.
-    
-    - Set the tools version to 11.2.5.
-
-commit 231e099e58ebfc54633116e9751e87bdfd1af7d7
-Author: John Wolfe <jwolfe@vmware.com>
-Date:   Fri Oct 16 16:11:59 2020 -0700
-
-    Correct URL for the 11.2.0 ChangeLog
-
-commit e9a78e945d907d3b3b69a42deffe0dbc544a2187
-Author: John Wolfe <jwolfe@vmware.com>
-Date:   Fri Oct 16 15:02:38 2020 -0700
-
-    Release Notes for 11.2.0
-
-    commit 041b0dbea18c6c9fd5be2d21edace6fc751d20b8
-    Author: John Wolfe <jwolfe@vmware.com>
-    Date:   Fri Oct 16 14:58:21 2020 -0700
-
-        Set the final release build number and product build number
-
-commit 1bc98fb90ea0788909d17ea911b8081395d0b1e0
-Author: John Wolfe <jwolfe@vmware.com>
-Date:   Tue Oct 13 14:00:59 2020 -0700
-
-    L10n drop for open-vm-tools 10.2.0.
-
-commit 25c2e973583cf189995c9638701e4bef9e1c851c
-Author: John Wolfe <jwolfe@vmware.com>
-Date:   Tue Oct 13 14:00:59 2020 -0700
-=======
 commit bf3a15812b587bc46f79f8ca97253d7a867456d5
 Author: John Wolfe <jwolfe@vmware.com>
 Date:   Mon Oct 26 17:29:54 2020 -0700
@@ -2472,7 +2306,6 @@
 commit 81aff3a41e14b4aaae285bebb95cc6545a600c77
 Author: John Wolfe <jwolfe@vmware.com>
 Date:   Tue Sep 22 14:54:07 2020 -0700
->>>>>>> 472d7c69
 
     Fix memory leaks in guestInfo/diskInfo.c.
     
@@ -2482,11 +2315,6 @@
     
     This addresses https://github.com/vmware/open-vm-tools/issues/452
 
-<<<<<<< HEAD
-commit f11d66479eaa77015d5a5d7637fff107d1fcb9e3
-Author: John Wolfe <jwolfe@vmware.com>
-Date:   Tue Oct 13 14:00:59 2020 -0700
-=======
 commit 1c5d9dbbd3c19eb135633f9fefc47c654eacde76
 Author: John Wolfe <jwolfe@vmware.com>
 Date:   Tue Sep 22 14:54:07 2020 -0700
@@ -2556,24 +2384,12 @@
 commit d6d96d1c7e53ea53affacb538342857d688a7aa1
 Author: John Wolfe <jwolfe@vmware.com>
 Date:   Tue Sep 22 14:54:06 2020 -0700
->>>>>>> 472d7c69
 
     Fix a minor memory leak in VIX Listfiles().
     
     The GError structure is not cleared in an error code path, which
     leads to a minor memory leak.  Explicitly call g_clear_error().
 
-<<<<<<< HEAD
-commit 79300b18b0e0d769a353ebf84c16fd5958361b88
-Author: John Wolfe <jwolfe@vmware.com>
-Date:   Tue Sep 22 07:58:10 2020 -0700
-
-    Updated the ChangeLog with the changes targeted for OVT 11.2.0 from
-    the "devel" branch.
-    
-    Note: These may include changes deemed urgent enough to be cross ported to
-          the "stable-11.1.x" branch.
-=======
 commit af4e12648002f9ac4fdcc50a3aa04dddbaf5398b
 Author: John Wolfe <jwolfe@vmware.com>
 Date:   Tue Sep 22 14:54:06 2020 -0700
@@ -2642,7 +2458,6 @@
 *****
     Created the "stable-11.2.x" branch at this point.
 *****
->>>>>>> 472d7c69
 
 commit 19d12e9a038a1835155ae26631b9a34d5a54cfcd
 Author: John Wolfe <jwolfe@vmware.com>
