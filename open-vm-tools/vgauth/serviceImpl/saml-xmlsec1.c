--- conflicted
+++ resolved
@@ -100,64 +100,6 @@
 
 
 /*
-<<<<<<< HEAD
- ******************************************************************************
- * UserXmlFileOpen --                                                    */ /**
- *
- * User defined version of libxml2 export xmlFileOpen.
- *
- * This function opens a file with its unescaped name only.
- *
- * xmlInitParser() calls xmlRegisterDefaultInputCallbacks() which calls
- *    xmlRegisterInputCallbacks(xmlFileMatch, xmlFileOpen,
- *                              xmlFileRead, xmlFileClose)
- *
- * UserXmlFileOpen is registered at the end of the xmlInputCallback table by
- *    xmlRegisterInputCallbacks(xmlFileMatch, UserXmlFileOpen,
- *                              xmlFileRead, xmlFileClose)
- *
- * Based on libxml2 xmlIO.c, precedence is given to user defined handlers.
- *
- * @param[in]  filename          The URI file name.
- *
- * @return A handler or NULL in case of failure.
- ******************************************************************************
- */
-
-static void *
-UserXmlFileOpen(const char *filename)
-{
-   char *unescaped;
-   void *retval = NULL;
-
-   g_debug("%s: Incoming file name is \"%s\"\n", __FUNCTION__, filename);
-
-   unescaped = xmlURIUnescapeString(filename, 0, NULL);
-   if (unescaped != NULL) {
-      g_debug("%s: Opening file \"%s\"\n", __FUNCTION__, unescaped);
-XML_IGNORE_DEPRECATION_WARNINGS
-      retval = xmlFileOpen(unescaped);
-XML_POP_WARNINGS
-      xmlFree(unescaped);
-   }
-
-   if (retval == NULL) {
-      g_warning("%s: Failed to open file \"%s\"\n", __FUNCTION__, filename);
-      /*
-       * Do not retry xmlFileOpen(filename) here.
-       * Calling system API to open escaped file paths is risky. This can
-       * cause unexpected not-secured paths being accessed and expose
-       * privilege escalation vulnerabilities.
-       */
-   }
-
-   return retval;
-}
-
-
-/*
-=======
->>>>>>> 3c28b6f4
  * Hack to test expired tokens and by-pass the time checks.
  *
  * Turning this on allows the VerifySAMLTokenFileTest() unit test
@@ -455,17 +397,6 @@
    xmlSetGenericErrorFunc(NULL, XmlErrorHandler);
 
    /*
-<<<<<<< HEAD
-    * Register user defined UserXmlFileOpen
-    */
-XML_IGNORE_DEPRECATION_WARNINGS
-   xmlRegisterInputCallbacks(xmlFileMatch, UserXmlFileOpen,
-                             xmlFileRead, xmlFileClose);
-XML_POP_WARNINGS
-
-   /*
-=======
->>>>>>> 3c28b6f4
     * Load schemas
     */
    if (!LoadCatalogAndSchema()) {
