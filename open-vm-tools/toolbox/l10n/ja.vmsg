--- conflicted
+++ resolved
@@ -1,9 +1,5 @@
 ##########################################################
-<<<<<<< HEAD
-# Copyright (C) 2010-2017,2020 VMware, Inc. All rights reserved.
-=======
 # Copyright (C) 2010-2017,2020-2021 VMware, Inc. All rights reserved.
->>>>>>> 472d7c69
 #
 # This program is free software; you can redistribute it and/or modify it
 # under the terms of the GNU Lesser General Public License as published
@@ -102,11 +98,7 @@
 
 help.disk = "%1$s: ディスク圧縮操作を実行\n使用方法: %2$s %3$s <サブコマンド> [引数]\n\nサブコマンド:\n   list: 使用可能な場所を一覧表示\n   shrink <場所>: 指定された場所のファイル システムをワイプおよび圧縮\n   shrinkonly: すべてのディスクを圧縮\n   wipe <場所>: 指定された場所のファイル システムをワイプ\n"
 
-<<<<<<< HEAD
-help.globalconf = "%1$s: GuestStore からのグローバル設定のダウンロードを管理します\n使用方法: %2$s %3$s <サブコマンド>\n\nESX ゲストのみのサブコマンド:\n   enable: グローバル設定モジュールを有効にします (VMware Tools Service が再起動します)\n   disable: グローバル設定モジュールを無効にします (VMware Tools Service が再起動します)\n   refresh: GuestStore からのグローバル設定の新しいダウンロードをトリガします\n   status: グローバル設定モジュールのステータスを出力します\n"
-=======
 help.globalconf = "%1$s: GuestStore からのグローバル設定のダウンロードを管理します\n使用方法: %2$s %3$s <サブコマンド>\n\nESX ゲストのみのサブコマンド:\n   enable: グローバル設定モジュールを有効にします\n   disable: グローバル設定モジュールを無効にします\n   refresh: GuestStore からのグローバル設定の新しいダウンロードをトリガします\n   status: グローバル設定モジュールのステータスを出力します\n"
->>>>>>> 472d7c69
 
 help.gueststore = "%1$s: GuestStore からリソース コンテンツを取得します\n使用方法: %2$s %3$s <サブコマンド>\n\nESX ゲストのみのサブコマンド:\n   getcontent <リソース パス> <出力ファイル>: GuestStore からリソース コンテンツを取得し、出力ファイルに保存します。\n\n<リソース パス>は / で始まり、GuestStore 内の一意のリソースを表します。/ で終わる場合、デフォルトでは基盤となる「metadata.json」リソースを取得します。\n<出力ファイル> は、リソース コンテンツを保存するファイルのパスです。\n"
 
