--- conflicted
+++ resolved
@@ -1,9 +1,5 @@
 /*********************************************************
-<<<<<<< HEAD
- * Copyright (C) 2008-2020 VMware, Inc. All rights reserved.
-=======
  * Copyright (C) 2008-2021 VMware, Inc. All rights reserved.
->>>>>>> 472d7c69
  *
  * This program is free software; you can redistribute it and/or modify it
  * under the terms of the GNU Lesser General Public License as published
@@ -479,19 +475,7 @@
    setlocale(LC_ALL, "");
    VMTools_LoadConfig(NULL, G_KEY_FILE_NONE, &conf, NULL);
 
-<<<<<<< HEAD
-#if defined(_WIN32)
-   if (GlobalConfig_GetEnabled(conf)) {
-      GKeyFile *globalConf = NULL;
-      if (GlobalConfig_LoadConfig(&globalConf, NULL)) {
-         VMTools_AddConfig(globalConf, conf);
-         g_key_file_free(globalConf);
-      }
-   }
-#endif
-=======
    TOOLBOXCMD_LOAD_GLOBALCONFIG(conf)
->>>>>>> 472d7c69
 
    VMTools_ConfigLogging("toolboxcmd", conf, FALSE, FALSE);
    VMTools_BindTextDomain(VMW_TEXT_DOMAIN, NULL, NULL);
