################################################################################
### Copyright (C) 2007-2017 VMware, Inc.  All rights reserved.
###
### Configure script for building the VMware OSS Tools.
###
###
### This program is free software; you can redistribute it and/or modify
### it under the terms of version 2 of the GNU General Public License as
### published by the Free Software Foundation.
###
### This program is distributed in the hope that it will be useful,
### but WITHOUT ANY WARRANTY; without even the implied warranty of
### MERCHANTABILITY or FITNESS FOR A PARTICULAR PURPOSE.  See the
### GNU General Public License for more details.
###
### You should have received a copy of the GNU General Public License
### along with this program; if not, write to the Free Software
### Foundation, Inc., 51 Franklin St, Fifth Floor, Boston, MA  02110-1301  USA
################################################################################

################################################################################
# In addition to the usual environment variables and command line
# arguments that a configure script usually takes (CFLAGS, LDFLAGS,
# etc.), this script also accepts variables of the form:
#
#  CUSTOM_LIB_CPPFLAGS: compile-time flags for LIB
#  CUSTOM_LIB_LIBS: link-time flags for LIB
#  RPCGENFLAGS: extra flags to pass to rpcgen
#
# The following libraries are currently tested: DNET, FUSE, GLIB2, GMODULE,
# GOBJECT, GTHREAD, GTK, GTKMM, ICU, LIBPNG, PAM, URIPARSER, ZLIB
################################################################################

###
### Initialization
###

<<<<<<< HEAD
TOOLS_VERSION="10.1.15"
AC_INIT(
   [open-vm-tools],
   [10.1.15],
=======
TOOLS_VERSION="10.2.0"
AC_INIT(
   [open-vm-tools],
   [10.2.0],
>>>>>>> a9668e03
   [open-vm-tools-devel@lists.sourceforge.net])

# In order to make this configure script auto-detect situations where
# people have a 32-bit userland running with a 64-bit kernel, we try to ask
# the compiler (assumedly gcc) for its default Target:.
# We have to set up $TEST_CC manually, since AC_PROG_CC hasn't yet been run (and can't be until AC_CANONICAL_HOST & AC_CANONICAL_BUILD are run)
# The purpose of all this is to set up $host_alias/$build_alias in a more
# intelligent way than config.guess currently does.
TEST_CC="$CC_FOR_BUILD"
test -z "$TEST_CC" && TEST_CC="$HOST_CC"
test -z "$TEST_CC" && TEST_CC="$CC"
if test -n "$TEST_CC" -a -z "$host_alias"; then
   host_alias="`$TEST_CC -dumpmachine`"
   if test -z "$build_alias" -a -n "$host_alias"; then
      build_alias="$host_alias"
   fi
fi
unset TEST_CC

# checkvm/checkvm.c has no special significance - we just need to pass in a file that
# helps autoconf verify that it really has found the source tree.
AC_CONFIG_SRCDIR([checkvm/checkvm.c])

# Keep the top-level directory tidy by putting auxiliary build tools and local
# macros in separate subdirectories.
AC_CONFIG_AUX_DIR([config])
AC_CONFIG_MACRO_DIR([m4])

AC_CANONICAL_HOST
AC_CANONICAL_BUILD

# Quote the regular expressions
case "$host_cpu" in
   [i[3456]86])
      userSpaceBitness="32"
      ;;
   [amd64|x86_64])
      userSpaceBitness="64"
      ;;
   [*])
      AC_MSG_ERROR([Unknown architecture.])
      ;;
esac

# Operational arguments.
AC_ARG_WITH([root-privileges],
	    [AS_HELP_STRING([--without-root-privileges],
	       [does not perform any operations that require root privileges])],
	    [],
	    [with_root_privileges=yes])

# Kernel arguments.
# The kernel args have to go here otherwise the KERNEL_RELEASE won't be visible
# to getOsVersion()
AC_ARG_WITH([kernel-release],
	    [AS_HELP_STRING([--with-kernel-release],
		[specifies the kernel release you want to build against])],
	    [KERNEL_RELEASE="$withval"],
	    [KERNEL_RELEASE=`uname -r`])

AC_ARG_WITH([linuxdir],
	    [AS_HELP_STRING([--with-linuxdir],
		[specifies the Linux directory you want to use])],
	    [LINUXDIR="$withval"],
	    [LINUXDIR=/lib/modules/$KERNEL_RELEASE])

# Turn the uname output into something we can run comparisons on.
getOsVersion() {
   major_version="`echo $KERNEL_RELEASE | cut -f1 -d. | cut -f1 -d-`"
   minor_version="`echo $KERNEL_RELEASE | cut -f2 -d. | cut -f1 -d-`"
   micro_version="`echo $KERNEL_RELEASE | cut -f3 -d. | cut -f1 -d-`"
   printf '%02d%02d%03d' $major_version $minor_version $micro_version
}

case "$host_os" in
   [linux*])
      os="linux"
      ;;
   [freebsd*])
      os="freebsd"
      ;;
   [kfreebsd*-gnu])
      os="kfreebsd-gnu"
      ;;
   [solaris*])
      os="solaris"
      ;;
   [*])
      AC_MSG_WARN([This is an untested and unsupported Operating System. Proceed at your own peril.])
      ;;
esac
osVersion="`getOsVersion`"

<<<<<<< HEAD
=======
AC_ARG_ENABLE(
   glibc-check,
   AS_HELP_STRING(
      [--disable-glibc-check],
      [Skip checking the glibc version on the system. (off by default)]),
   [enable_glibc_check=$enableval],
   [enable_glibc_check="yes"])

if test "x$enable_glibc_check" != "xno" ; then
   if test "x$os" = "xlinux" ; then
      libc_ver=`ldd --version 2>/dev/null | head -1 | sed 's/.* //;q'`

      if test "x$libc_ver" = "x"; then
         AC_MSG_ERROR(["Failed to detect glibc version installed in the system."])
      fi

      libc_ver_mjr=`expr "$libc_ver" : "\([[0-9]]*\)"`
      libc_ver_mnr=`expr "$libc_ver" : "[[0-9]]*\.\([[0-9]]*\)"`
      libc_ver_num=`expr $libc_ver_mjr \* 1000 + $libc_ver_mnr`

      if test "$libc_ver_num" -lt 2012; then
         AC_MSG_ERROR(["glibc version $libc_ver detected.
This version of open-vm-tools requires glibc version 2.12 or later.
Please use an older version of open-vm-tools for this system."])
      fi
   fi
fi

if test "x$os" = "xfreebsd" -a "$osVersion" -lt 1000000; then
   AC_MSG_ERROR(["This version of open-vm-tools requires FreeBSD version 10 or later.
Please use an older version of open-vm-tools for this system."])
fi

>>>>>>> a9668e03
AC_ARG_WITH([kernel-modules],
	    [AS_HELP_STRING([--with-kernel-modules],
		[compile and install the kernel modules])],
	    [],
<<<<<<< HEAD
	    [if test "x$os" = "xlinux" -a "$osVersion" -ge 400000; then
=======
	    [if test "x$os" = "xlinux" ; then
>>>>>>> a9668e03
	        with_kernel_modules=no
	     else
	        with_kernel_modules=yes
	     fi
	    ])

if test "$with_kernel_modules" = "yes"; then
   case "$os" in
      linux)
<<<<<<< HEAD
         if test "$osVersion" -lt 206009; then
            AC_MSG_ERROR([Kernels prior to 2.6.9 are not supported in this release of open-vm-tools. Configure using --without-kernel-modules to suppress building kernel drivers.])
         fi
         if test ! -d "$LINUXDIR/kernel/"; then
             AC_MSG_ERROR([$LINUXDIR/kernel does not exist])
         fi
         LINUXINCLUDE="$LINUXDIR/build/include"
         if test ! -d "$LINUXINCLUDE"; then
            AC_MSG_ERROR([Cannot find include dir under $LINUXDIR])
         fi
=======
         AC_MSG_ERROR([Building kernel modules for Linux is no longer supported.])
>>>>>>> a9668e03
         ;;
      freebsd)
         freebsd_sysdir=/usr/src/sys
         if test -n "$SYSDIR"; then
            freebsd_sysdir="$SYSDIR"
         fi
         if test ! -f "$freebsd_sysdir/conf/kmod.mk"; then
            AC_MSG_ERROR([FreeBSD kernel tree not found. Please install the kernel sources (or provide the location using SYSDIR) or configure using --without-kernel-modules.])
         fi
         ;;
   esac
fi

# Arguments for disabling individual open-vm-tools features or libraries.
AC_ARG_ENABLE(
   multimon,
   AS_HELP_STRING(
      [--disable-multimon],
      [disables multimon, enabled by default]),
   [enable_multimon="$enableval"],
   [enable_multimon="yes"])

AC_ARG_WITH(
   gtk3,
   AS_HELP_STRING(
      [--without-gtk3],
      [compiles without Gtk 3.0]),
   [with_gtk3="$withval"],
<<<<<<< HEAD
   [with_gtk3="no"])
=======
   [with_gtk3="auto"])
>>>>>>> a9668e03

AC_ARG_WITH(
   gtk2,
   AS_HELP_STRING(
      [--without-gtk2],
      [compiles without Gtk 2.0]),
   [with_gtk2="$withval"],
<<<<<<< HEAD
   [if test "$with_gtk3" = "yes"; then with_gtk2="no" ; else with_gtk2="yes"; fi])
=======
   [with_gtk2="auto"])


if test "$with_gtk2" = "auto" ; then
   if test "$with_gtk3" = "auto" ; then
      with_gtk2="no"
      with_gtk3="yes"
   elif test "$with_gtk3" = "no" ; then
      with_gtk2="yes"
   elif test "$with_gtk3" = "yes" ; then
      with_gtk2="no"
   fi
elif test "$with_gtk2" = "no" ; then
   if test "$with_gtk3" = "auto" ; then
      with_gtk3="yes"
   elif test "$with_gtk3" = "no" ; then
      AC_MSG_ERROR('need either gtk2 or gtk3 or build with --without-x to disable building desktop plugins')
   fi
elif test "$with_gtk2" = "yes"  ; then
   if test "$with_gtk3" = "auto" ; then
      with_gtk3="no"
   elif test "$with_gtk3" = "yes" ; then
      AC_MSG_ERROR('cannot set both --with-gtk2 and --with-gtk3')
   fi
fi

if test "$with_gtk2" = "no" ; then
   with_gtkmm="no"
fi

if test "$with_gtk3" = "no" ; then
   with_gtkmm3="no"
fi
>>>>>>> a9668e03

if test "$with_gtk3" = "yes"; then
   AC_ARG_WITH(
      gtkmm3,
      AS_HELP_STRING(
         [--without-gtkmm3],
         [compiles without Gtkmm 3, sigc++, and related libs]),
      [with_gtkmm3="$withval"],
      [with_gtkmm3="yes"])
      with_gtkmm="no"
<<<<<<< HEAD
else
=======
elif test "$with_gtk2" = "yes"; then
>>>>>>> a9668e03
   AC_ARG_WITH(
      gtkmm,
      AS_HELP_STRING(
         [--without-gtkmm],
         [compiles without Gtkmm, sigc++, and related libs]),
      [with_gtkmm="$withval"],
      [with_gtkmm="yes"])
      with_gtkmm3="no"
fi

AC_ARG_ENABLE(
   docs,
   AS_HELP_STRING(
      [--disable-docs],
      [disables generation of API documentation; by default, docs are built if doxygen is available.]),
   [enable_docs="$enableval"],
   [enable_docs="yes"])

AC_ARG_ENABLE(
   tests,
   AS_HELP_STRING(
      [--disable-tests],
      [disable compilation of test code.]),
   [enable_tests="$enableval"],
   [enable_tests="auto"])

AC_ARG_ENABLE(
   resolutionkms,
   AS_HELP_STRING(
      [--enable-resolutionkms],
      [build the linux / unix resolutionkms module.]),
   [],
   [enable_resolutionkms="auto"])

AM_INIT_AUTOMAKE

###
### Constants
###
# These need to be declared after initialization.

# Some of our macro call-sites require changes to
# CPPFLAGS/CFLAGS/LDFLAGS. In such places, we save the original value
# of CPPFLAGS/CFLAGS/LDFLAGS before the macro call and restore it when
# the call is done. We must perform this save at each macro site,
# because CPPFLAGS/CFLAGS/LDFLAGS may change over the course of
# configuration.
#
# CPPFLAGS is intended for preprocessor options (-D and -I mainly)
# CFLAGS is intended for compiler options (-O, -f, -W, and so forth)

CPPFLAGS="$CPPFLAGS -DUSING_AUTOCONF=1 -DOPEN_VM_TOOLS"

###
### Programs
###
# C preprocessor and compiler.
AC_PROG_CPP
AC_PROG_CC

# C++ compiler. Note that unlike AC_PROG_CC, this call does not trigger an
# error if no C++ compiler was found; it'll just set the variable CXX to 'g++'.
AC_PROG_CXX

# This allows features like per-target compiler flags.  I.e., you can compile
# one copy of the same sources twice with different flags.  (See lib/guestApp
# for an example.)
AM_PROG_CC_C_O

# Needed for the various install and uninstall hooks.
AC_PROG_INSTALL
AC_PROG_SED
AC_PROG_LN_S
AC_PROG_MKDIR_P

# Needed for creating the archives in lib/ and the shared libraries.
AC_PROG_LIBTOOL
if test "$ac_cv_prog_AR" = false; then
   AC_MSG_ERROR([The 'ar' utility was not found. Please put ar on the path.])
fi

# We use pkg-config to set up the cflags and libs for gtk.
AC_CHECK_PROG(
   [HAVE_PKG_CONFIG],
   [pkg-config],
   [yes],
   [no])

if test "$GCC" != "yes"; then
   AC_MSG_ERROR([Only GCC is currently supported. Please put gcc in the path.])
fi

###
### Libraries
###

AC_PATH_XTRA

#
# Check for libintl.h. When configuring using "--without-x", /usr/local/include
# may not be added to the include path, so code that use glib's i18n functions
# would fail to compile because it can't find libintl.h.
#
AC_CHECK_HEADER([libintl.h],
                [],
                [have_libintl=no],
                [])
if test "$have_libintl" = "no"; then
   unset ac_cv_header_libintl_h
   CPPFLAGS="$CPPFLAGS -I/usr/local/include"
   AC_CHECK_HEADER([libintl.h],
                   [],
                   [AC_MSG_ERROR([libintl.h not found. Make sure you have the gettext headers installed.])],
                   [])
fi

AC_ARG_ENABLE([deploypkg],
   [AS_HELP_STRING([--disable-deploypkg],
     [do not build deploypkg plugin.])],
   [],
   [
    if test "$os" = "linux"; then
       enable_deploypkg=yes
    else
       enable_deploypkg=no
    fi
   ])

if test "$enable_deploypkg" = "yes"; then
  AC_VMW_CHECK_LIB([mspack],
                   [MSPACK],
                   [libmspack],
                   [],
                   [0.0.20040308alpha],
                   [mspack.h],
                   [],
                   [],
                   [AC_MSG_ERROR([mspack >= 0.0.20040308alpha is required.])])
fi

AC_ARG_ENABLE([grabbitmqproxy],
   [AS_HELP_STRING([--disable-grabbitmqproxy],
     [do not build grabbitmqproxy plugin.])],
   [],
   [
    if test "$os" = "linux"; then
       enable_grabbitmqproxy=yes
    else
       enable_grabbitmqproxy=no
    fi
   ])

#
# Check for glib 2.6.14 or greater.
#
AC_VMW_CHECK_LIB([glib-2.0],
                 [GLIB2],
                 [glib-2.0],
                 [],
                 [2.14.0],
                 [glib.h],
                 [g_key_file_new],
                 [],
                 [AC_MSG_ERROR([glib2 >= 2.14.0 is required.])])

AC_VMW_CHECK_LIB([gmodule-2.0],
                 [GMODULE],
                 [gmodule-2.0],
                 [],
                 [2.14.0],
                 [],
                 [],
                 [],
                 [AC_MSG_ERROR([gmodule >= 2.14.0 is required.])])
AC_VMW_CHECK_LIB([gobject-2.0],
                 [GOBJECT],
                 [gobject-2.0],
                 [],
                 [2.14.0],
                 [glib-object.h],
                 [],
                 [],
                 [AC_MSG_ERROR([gobject >= 2.14.0 is required.])])
AC_VMW_CHECK_LIB([gthread-2.0],
                 [GTHREAD],
                 [gthread-2.0],
                 [],
                 [2.14.0],
                 [],
                 [],
                 [],
                 [AC_MSG_ERROR([glib >= 2.14.0 is required.])])
AC_CHECK_PROG([have_genmarshal],
              [glib-genmarshal],
              [yes],
              [no])

if test "$have_genmarshal" != "yes"; then
   AC_MSG_ERROR([glib-genmarshal is required; make sure it is available in your path.])
fi

#
# Check for fuse.
#
AC_VMW_CHECK_LIB([fuse],
                 [FUSE],
                 [fuse],
                 [],
                 [],
                 [fuse.h],
                 [fuse_main],
                 [have_fuse=yes],
                 [have_fuse=no;
                  AC_MSG_WARN([Fuse is missing, vmblock-fuse/vmhgfs-fuse will be disabled.])])

#
# Check for PAM.
#
AC_ARG_WITH([pam],
   [AS_HELP_STRING([--without-pam],
     [compiles without PAM support.])],
   [],
   [with_pam=yes])

if test "$with_pam" = "yes"; then
   AC_VMW_DEFAULT_FLAGS([PAM])
   AC_VMW_CHECK_LIB([pam],
                    [PAM],
                    [],
                    [],
                    [],
                    [security/pam_appl.h],
                    [pam_start],
                    [PAM_CPPFLAGS="$PAM_CPPFLAGS -DUSE_PAM"],
                    [AC_VMW_LIB_ERROR([PAM], [pam])])
fi

AC_ARG_ENABLE([vgauth],
   [AS_HELP_STRING([--disable-vgauth],
     [do not build vgauth.])],
   [
<<<<<<< HEAD
   enable_vgauth="$enableval"
   use_xmlsec1=no
   ],
   [
    enable_vgauth=yes
    use_xmlsec1=no
=======
    enable_vgauth="$enableval"
    use_xmlsec1=no
   ],
   [
    if test "$os" = "linux"; then
       enable_vgauth=yes
       use_xmlsec1=no
    else
       enable_vgauth=no
       use_xmlsec1=no
    fi
>>>>>>> a9668e03
   ])

AC_ARG_ENABLE([xmlsec1],
   [AS_HELP_STRING([--enable-xmlsec1],
     [build vgauth with xmlsec1 instead of xml-security-c (off by default).])],
   [use_xmlsec1="$enableval"],
   [use_xmlsec1=no])

<<<<<<< HEAD
AC_ARG_ENABLE([xml-security-c],
   [AS_HELP_STRING([--disable-xml-security-c],
     [build vgauth with xml-security-c instead of xmlsec1 (on by default).])],
   [
    if test "$enableval" = "yes"; then
       use_xmlsec1="no";
=======
AC_ARG_ENABLE([xmlsecurity],
   [AS_HELP_STRING([--enable-xmlsecurity],
     [build vgauth with xml-security-c instead of xmlsec1 (on by default).])],
   [
    if test "$enableval" = "yes"; then
       use_xmlsec1="no"
>>>>>>> a9668e03
    else
       use_xmlsec1="yes"
    fi
   ],
   [])

if test "$enable_vgauth" = "yes" ; then
   AC_ARG_ENABLE([caf],
      [AS_HELP_STRING([--disable-caf],
        [do not build CAF (Common Agent Framework).])],
      [],
      [enable_caf=no])
else
   enable_caf=no
fi

#
# Check for openssl, xerces-c and xml-security-c
#
AC_ARG_WITH([ssl],
   [AS_HELP_STRING([--without-ssl],
     [compiles without openssl support (disables grabbitmqproxy, vgauth and CAF).])],
   [
     enable_grabbitmqproxy=no
     enable_vgauth=no
     enable_caf=no
   ],
   [with_ssl=yes])

AC_ARG_WITH([xmlsecurity],
   [AS_HELP_STRING([--without-xmlsecurity],
     [compiles without xml-security-c support (disables vgauth).])],
   [enable_vgauth=no],
   [with_xmlsecurity=yes])

AC_ARG_WITH([xerces],
   [AS_HELP_STRING([--without-xerces],
     [compiles without xerces support (disables vgauth).])],
   [enable_vgauth=no],
   [with_xerces=yes])

AC_ARG_WITH([xmlsec1],
   [AS_HELP_STRING([--without-xmlsec1],
     [compiles without xmlsec1 support (disables vgauth).])],
   [enable_vgauth=no],
   [with_xmlsec1=yes])

AC_ARG_WITH([xml2],
   [AS_HELP_STRING([--without-xml2],
     [compiles without xml2 support (disables vgauth).])],
   [enable_vgauth=no],
   [with_xml2=yes])


# Make sure we are building with openssl 1.0.1 and above so that
# we use only TLSv1_2.

if test "$enable_vgauth" = "yes" -o "$enable_grabbitmqproxy" = "yes"; then
   AC_VMW_DEFAULT_FLAGS([SSL])
   AC_VMW_CHECK_LIB([ssl],
                    [SSL],
                    [openssl],
                    [],
                    [1.0.1],
                    [],
                    [BIO_new_file],
                    [],
                    [AC_VMW_LIB_ERROR([SSL], [ssl])])
fi

if test "$enable_vgauth" = "yes"; then
   CPPFLAGS="$CPPFLAGS -DUSE_VGAUTH"
if test "$use_xmlsec1" = "yes"; then
   AC_VMW_DEFAULT_FLAGS([XML2])
   AC_VMW_CHECK_LIB([xml2],
                    [XML2],
                    [],
                    [],
                    [],
                    [],
                    [],
                    [],
                    [AC_VMW_LIB_ERROR([XML2], [xml2])])

# Multiple distros built xmlsec1 with -DXMLSEC_NO_SIZE_T but
# their xmlssec1-config --cflags doesn't properly report it,
# so force it on.
   AC_VMW_DEFAULT_FLAGS([XMLSEC1])
   AC_VMW_CHECK_LIB([xmlsec1],
                    [XMLSEC1],
                    [],
                    [xmlsec1-config],
                    [],
                    [xmlsec/xmlsec.h],
                    [xmlSecCheckVersion],
                    [XMLSEC1_CPPFLAGS="$XMLSEC1_CPPFLAGS -DXMLSEC_NO_SIZE_T"],
                    [AC_VMW_LIB_ERROR([XMLSEC1], [xmlsec1])])

else
   AC_VMW_DEFAULT_FLAGS([XERCES])
   AC_VMW_CHECK_LIB([xerces-c],
                    [XERCES],
                    [],
                    [],
                    [],
                    [],
                    [],
                    [],
                    [AC_VMW_LIB_ERROR([XERCES], [xerces])])

   AC_VMW_DEFAULT_FLAGS([XMLSECURITY])
   AC_VMW_CHECK_LIB([xml-security-c],
                    [XMLSECURITY],
                    [],
                    [],
                    [],
                    [],
                    [],
                    [],
                    [AC_VMW_LIB_ERROR([XMLSECURITY], [xmlsecurity])])
fi
else
   enable_caf=no
fi
else
   enable_caf=no
fi

#
# Check for CUnit and disable test code if not available.
#
if test "$enable_tests" = "auto" -o "$enable_tests" = "yes"; then
   AC_VMW_DEFAULT_FLAGS([CUNIT])
   AC_VMW_CHECK_LIB([cunit],
                    [CUNIT],
                    [],
                    [],
                    [],
                    [CUnit/CUnit.h],
                    [CU_initialize_registry],
                    [have_cunit=yes],
                    [have_cunit=no])
   if test "$have_cunit" = "no"; then
      if test "$enable_tests" = "yes"; then
         AC_VMW_LIB_ERROR([CUNIT], [cunit])
      else
         AC_MSG_WARN([CUnit not found, tests won't be compiled.])
      fi
   fi
fi

# If the user explicitly disables X11, then don't try to detect the X-related libraries
if test "$have_x" = "disabled"; then
   enable_multimon="no"
elif test "$have_x" != "yes"; then
   AC_MSG_ERROR(
      [The X11 libraries were not found. Please configure without X11 (using --without-x), or install the libX11 devel package(s).])
else
   CPPFLAGS="$CPPFLAGS $X_CFLAGS"
   COMMON_XLIBS="$X_PRE_LIBS $X_LIBS -lX11 $X_EXTRA_LIBS"

   AC_CHECK_LIB(
      [Xext],
      [XeviQueryVersion],
      [COMMON_XLIBS="-lXext $COMMON_XLIBS"],
      [AC_MSG_ERROR(
         [libXext not found. Please configure without X11 (using --without-x), or install the libXext devel package(s).])],
      [$COMMON_XLIBS])

   AC_CHECK_HEADER(
      [X11/extensions/extutil.h],
      [],
      [AC_MSG_ERROR(
         [X11/extensions/extutil.h header not found - you are probably on Solaris 10 or older. Please copy that header file onto your system manually, or configure without X11 (using --without-x).])],
      [#include <X11/Xlib.h>
       #include <X11/Xproto.h>])

   if test "$enable_multimon" != "no"; then
      AC_CHECK_LIB(
	 [Xinerama],
	 [XineramaQueryVersion],
	 [COMMON_XLIBS="-lXinerama $COMMON_XLIBS"],
	 [AC_MSG_ERROR(
	    [libXinerama not found. Please configure without multimon (using --disable-multimon), configure without X11 (using --without-x), or install the libXinerama devel package(s).])],
	 [$COMMON_XLIBS])
   fi

   AC_CHECK_LIB(
      [Xi],
      [XOpenDevice],
      [COMMON_XLIBS="-lXi $COMMON_XLIBS"],
      [AC_MSG_ERROR(
         [libXi not found. Please configure without X11 (using --without-x), or install the libXi devel package(s).])],
      [$COMMON_XLIBS])

   AC_CHECK_LIB(
      [Xrender],
      [XRenderQueryVersion],
      [COMMON_XLIBS="-lXrender $COMMON_XLIBS"],
      [AC_MSG_ERROR(
         [libXrender not found. Please configure without X11 (using --without-x), or install the libXrender devel package(s).])],
      [$COMMON_XLIBS])

   AC_CHECK_LIB(
      [Xrandr],
      [XRRQueryVersion],
      [COMMON_XLIBS="-lXrandr $COMMON_XLIBS"],
      [AC_MSG_ERROR(
	 [libXrandr not found. Please configure without X11 (using --without-x) or install the libXrandr devel package(s).])],
      [$COMMON_XLIBS])

   AC_CHECK_LIB(
      [Xtst],
      [XTestQueryExtension],
      [COMMON_XLIBS="-lXtst $COMMON_XLIBS"],
      [AC_MSG_ERROR(
	 [libXtst not found. Please configure without X11 (using --without-x) or install the libXtst devel package(s).])],
      [$COMMON_XLIBS])

   AC_CHECK_LIB(
      [SM],
      [SmcOpenConnection],
      [XSM_LIBS="-lSM -lICE" && have_xsm_lib="yes"],
      []
      [-lICE])

   AC_CHECK_HEADERS([X11/SM/SMlib.h X11/ICE/ICElib.h],
                    [have_xsm_header="yes"],
                    [],
                    [])
   if test "$have_xsm_lib" = "yes" -a "$have_xsm_header" = "yes"; then
      have_xsm="yes"
   fi

   AC_CHECK_LIB(
      [Xcomposite],
      [XCompositeQueryExtension],
      [XCOMPOSITE_LIBS="-lXcomposite"],
      [have_xcomposite="no"]
      [])
   AC_CHECK_HEADERS([X11/extensions/Xcomposite.h],
                    [],
                    [have_xcomposite="no"],
                    [])
   if test "$have_xcomposite" != "no"; then
      have_xcomposite="yes"
   fi

<<<<<<< HEAD
=======
   AC_VMW_CHECK_LIB([gdk_pixbuf_xlib-2.0],
                    [GDK_PIXBUF_XLIB2],
                    [gdk-pixbuf-xlib-2.0],
                    [],
                    [],
                    [gdk-pixbuf-xlib/gdk-pixbuf-xlib.h],
                    [],
                    [],
                    [AC_MSG_ERROR([gdk-pixbuf-xlib-2.0 not found. Please configure without X11 (using --without-x) or install the gdk-pixbuf-xlib-2.0 devel package.])])

>>>>>>> a9668e03
   # Check whether we have gtk+ 3.0.
   if test "$with_gtk3" != "no"; then
      # gdk_display_get_default_group (added in gtk+ 2.4.0) is function currently
      # needed by vmware-user.
      AC_VMW_CHECK_LIB([gtk-3],
                       [GTK],
                       [gtk+-3.0],
                       [],
                       [3.0.0],
                       [gtk/gtk.h],
                       [gdk_display_get_default_group],
                       [GTK_CPPFLAGS="$GTK_CPPFLAGS -DGTK3"],
                       [AC_MSG_ERROR([Gtk+ 3.0 library not found or too old. Please configure without Gtk+ support (using --without-gtk3) or install the Gtk+ 3.0 devel package.])])

   # Check whether we have gtk+ 2.0.
   elif test "$with_gtk2" != "no"; then
      AC_VMW_CHECK_LIB([gtk-x11-2.0],
                       [GTK],
                       [gtk+-2.0],
                       [],
                       [2.4.0],
                       [gtk/gtk.h],
                       [gdk_display_get_default_group],
                       [GTK_CPPFLAGS="$GTK_CPPFLAGS -DGTK2"],
                       [AC_MSG_ERROR([Gtk+ 2.0 library not found or too old. Please configure without Gtk+ support (using --without-gtk2) or install the Gtk+ 2.0 devel package.])])
   fi

   #
   # Check for gtkmm 2.4.0 or greater.
   #


   if test "$with_gtkmm" != "no" -o "$with_gtkmm3" != "no"; then
      if test "$with_gtkmm3" != "no"; then
         AC_VMW_CHECK_LIBXX([gtkmm-3.0],
                            [GTKMM],
                            [gtkmm-3.0],
                            [],
                            [3.0.0],
                            [],
                            [],
                            [GTKMM_CPPFLAGS="$GTKMM_CPPFLAGS -DHAVE_GTKMM"],
                            [AC_MSG_ERROR([gtkmm3 library not found. Please install the libgtkmm devel package(s), or re-configure using --without-gtkmm3.])])

      elif test "$with_gtkmm" != "no"; then
         CUSTOM_GTKMM_CPPFLAGS="$CUSTOM_GTKMM_CPPFLAGS $GTK_CPPFLAGS"
         AC_VMW_CHECK_LIBXX([gtkmm-2.4],
                            [GTKMM],
                            [gtkmm-2.4],
                            [],
                            [2.4.0],
                            [gtkmm.h],
                            [],
                            [GTKMM_CPPFLAGS="$GTKMM_CPPFLAGS -DHAVE_GTKMM"],
                            [AC_MSG_ERROR([gtkmm library not found. Please install the libgtkmm devel package(s), or re-configure using --without-gtkmm.])])
      fi

      #
      # libsigc++-2.0 >= 2.5.1 requires C++11 support
      #
      # Calling AC_VMW_CHECK_LIBXX would duplicate the sigc++
      # flags we would have already got as part of gtkmm call
      # above. This is OK because we are not seeing any issues
      # because of this and calling AC_VMW_CHECK_LIBXX function
      # provides other benefits like picking custom flags.
      #
      # AC_VMW_CHECK_LIBXX sets CPPFLAGS and LIBS variables only,
      # so we have to use SIGCXX_CPPFLAGS instead of SIGCXX_CXXFLAGS.
      #
      AC_VMW_CHECK_LIBXX([sigc++-2.0],
                         [SIGCXX],
                         [sigc++-2.0],
                         [],
                         [2.5.1],
                         [sigc++.h],
                         [],
                         [SIGCXX_CPPFLAGS="$SIGCXX_CPPFLAGS -std=c++11"],
                         [SIGCXX_CPPFLAGS="$SIGCXX_CPPFLAGS"])
   fi
fi # End of checks for X libraries

AC_CHECK_LIB(
   [crypt],
   [crypt],
   [HAVE_CRYPT="yes"],
   [AC_MSG_ERROR(
      [libcrypt not found. Please install the libc/libcrypt devel package(s).])])

AC_CHECK_FUNCS(
   dlopen,
   ,
   [AC_CHECK_LIB(
      dl,
      dlopen,
      [VIX_LIBADD="$VIX_LIBADD -ldl"
       LIBVMTOOLS_LIBADD="$LIBVMTOOLS_LIBADD -ldl"
       VGAUTH_LIBADD="$VGAUTH_LIBADD -ldl"
       RESOLUTIONSET_LIBADD="$RESOLUTIONSET_LIBADD -ldl"
      ],
      [AC_MSG_ERROR(
         [dlopen was not found, but is required for open-vm-tools to function properly. Please contact your OS vendor.])])])

AC_CHECK_FUNCS([ecvt])
AC_CHECK_FUNCS([fcvt])

AC_CHECK_FUNC([mkdtemp], [have_mkdtemp=yes])

if test "$os" = "freebsd" -a "$osVersion" -ge 600000; then
   AC_CHECK_LIB(
      [thr],
      [pthread_mutex_init],
      [THREAD_LIB=-lthr],
      [AC_MSG_ERROR(
         [Unable to locate required threading library libthr.])])
else
   AC_CHECK_LIB(
      [pthread],
      [pthread_mutex_init],
      [THREAD_LIB=-lpthread],
      [AC_MSG_ERROR(
         [libpthread not found. Please install the libc/libpthread devel package(s).])])
fi

# PAM prefix
AC_ARG_WITH([pam-prefix],
	    [AS_HELP_STRING([--with-pam-prefix],
		[specifies where pam files go. Default is $(sysconfdir)])],
	    [PAM_PREFIX="$withval"],
	    [if test "$os" = "freebsd" ; then PAM_PREFIX='$(sysconfdir)'; else PAM_PREFIX='/etc'; fi])
<<<<<<< HEAD

if test "$os" = "linux"; then
        AC_ARG_WITH([procps],
	    [AS_HELP_STRING([--without-procps],
		[compiles without libproc (disables support for meminfo)])],
	    [],
	    [with_procps=yes])
else
	with_procps="no"
fi

if test "$with_procps" = "yes"; then

   have_procps=no

   if test -z "$CUSTOM_PROCPS_NAME" && test -z "$CUSTOM_PROCPS_LIBS"; then
      # See if we have procps-ng (that finally supports pkg-config).
      AC_VMW_CHECK_LIB([procps-ng],
                       [PROCPS],
                       [libprocps],
                       [],
                       [],
                       [],
                       [],
                       [
                        have_procps=yes;
                       ],
                       [])
   fi

   if test "$have_procps" = "no"; then
      # Let's see if there is an older procps version, one that does not
      # support pkg-config.
      if test -z "$CUSTOM_PROCPS_NAME"; then
         CUSTOM_PROCPS_NAME=proc
      fi

      # XXX: no pkg-config and no procps-config means we need to
      # hard-code a sensible default.
      if test -z "$CUSTOM_PROCPS_LIBS"; then
         CUSTOM_PROCPS_LIBS="-L/lib"
      fi

      # Some distros provide libproc-${version}.so only, others provide the
      # libproc.so symlink. Try both to see what sticks (but only try the 3.2.7
      # and 3.2.8 versions - adding every possible version here would be a mess).
      #
      # Users can help by providing CUSTOM_PROCPS_NAME / CUSTOM_PROCPS_LIBS if
      # necessary.
      AC_VMW_CHECK_LIB([$CUSTOM_PROCPS_NAME],
                       [PROCPS],
                       [],
                       [],
                       [],
                       [],
                       [getstat],
                       [
                        have_procps=yes;
                       ],
                       [])
   fi

   if test "$have_procps" = "no"; then
      AC_VMW_CHECK_LIB([proc-3.2.8],
                       [PROCPS],
                       [],
                       [],
                       [],
                       [],
                       [getstat],
                       [
                        have_procps=yes;
                       ],
                       [])
   fi

   if test "$have_procps" = "no"; then
      AC_VMW_CHECK_LIB([proc-3.2.7],
                       [PROCPS],
                       [],
                       [],
                       [],
                       [],
                       [getstat],
                       [],
                       [AC_MSG_ERROR([libproc not found. Please configure without procps (using --without-procps) or install procps - http://procps.sourceforge.net])])
   fi
fi

if test "$with_procps" != "yes"; then
AC_DEFINE([NO_PROCPS], 1, [Define to 1 if building without procps.])
fi
=======
>>>>>>> a9668e03

AC_ARG_WITH([dnet],
	    [AS_HELP_STRING([--without-dnet],
	    [compiles without libdnet (disables support for nicinfo)])],
	    [],
	    [with_dnet=yes])

have_dnet="no"
if test "$with_dnet" = "yes"; then
	# On Debian, dnet is installed via the libdumbnet package. We need to
	# detect this so that our source files include dumbnet.h instead of
	# dnet.h, which is part of a different package altogether.
   AC_VMW_CHECK_LIB([dumbnet],
                    [DNET],
                    [],
                    [dumbnet-config],
                    [],
                    [dumbnet.h],
                    [intf_open],
                    [have_dnet="yes";
                     AC_DEFINE([DNET_IS_DUMBNET], 1, [Define to 1 if substituting libdumbnet for libdnet in Debian.])],
                    [])

   if test $have_dnet = "no"; then
      AC_VMW_CHECK_LIB([dnet],
                       [DNET],
                       [],
                       [dnet-config],
                       [],
                       [dnet.h],
                       [intf_open],
                       [have_dnet="yes"],
                       [])
   fi

   if test $have_dnet = "no"; then
		AC_MSG_ERROR(
		   [dnet-config was not found on your PATH. Please configure without dnet (using --without-dnet) or install dnet - http://libdnet.sourceforge.net])
	fi
fi

if test "$with_dnet" != "yes"; then
AC_DEFINE([NO_DNET], 1, [Define to 1 if building without libdnet.])
fi

AC_ARG_WITH([icu],
            [AS_HELP_STRING([--without-icu],
              [disables support for ICU])],
            [],
            [with_icu=yes])

if test "$have_x" = "yes" -o "$with_icu" = "yes"; then
   AC_CHECK_TOOL([have_cxx], [$CXX], [no])
   if test "$have_cxx" = "no"; then
      AC_MSG_ERROR([C++ compiler not found. Make sure you have a C++ compiler installed or configure without X11 (using --without-x) and without ICU (using --without-icu).])
   fi
fi

if test "$with_icu" = "yes"; then
   AC_VMW_CHECK_LIBXX([icuuc],
                      [ICU],
                      [],
                      [icu-config],
                      [],
                      [unicode/utf.h],
                      [],
                      [ICU_CPPFLAGS="$ICU_CPPFLAGS -DUSE_ICU"],
                      [AC_MSG_ERROR([ICU library not found. Please configure without ICU (using --without-icu) or install ICU - http://www.icu-project.org])])
   # Check whether we have ICU >= 3.8.
   AC_LANG_PUSH([C++])
   AC_MSG_CHECKING([for ucasemap_utf8ToTitle in ICU])
   ORIGINAL_CPPFLAGS="$CPPFLAGS"
   CPPFLAGS="$CPPFLAGS $ICU_CPPFLAGS"
   AC_TRY_COMPILE([#include <unicode/ucasemap.h>],
                  [
                     (void) &ucasemap_utf8ToTitle;
                     return 0;
                  ],
                  [
                     ICU_CPPFLAGS="$ICU_CPPFLAGS -DHAVE_ICU_38"
                     AC_MSG_RESULT([yes])
                  ],
                  [AC_MSG_RESULT([no])])
   CPPFLAGS="$ORIGINAL_CPPFLAGS"
   AC_LANG_POP([C++])

   # Easier to give all modules the ICU defines/includes...
   CPPFLAGS="$CPPFLAGS $ICU_CPPFLAGS"
else
   CPPFLAGS="$CPPFLAGS -DNO_ICU"
fi

if test "$enable_caf" = "yes"; then
    AC_VMW_CHECK_LIBXX([log4cpp],
                       [LOG4CPP],
                       [],
                       [log4cpp-config],
                       [],
                       [Appender.hh],
                       [],
                       [have_log4cpp="yes"],
                       [AC_VMW_LIB_ERROR([LOG4CPP], [log4cpp])])

    AC_VMW_CHECK_LIB([rabbitmq],
                       [LIBRABBITMQ],
                       [librabbitmq],
                       [],
                       [0.8.0],
                       [amqp_tcp_socket.h],
                       [],
                       [have_librabbitmq="yes"],
                       [AC_VMW_LIB_ERROR([LIBRABBITMQ], [librabbitmq])])

    #
    # CAF requires glib 2.34 or greater.
    #
    AC_VMW_CHECK_LIB([glib-2.0],
                     [GLIB2],
                     [glib-2.0],
                     [],
                     [2.34.0],
                     [glib.h],
                     [g_key_file_new],
                     [],
                     [AC_MSG_ERROR([glib2 >= 2.34.0 is required.])])

    AC_VMW_CHECK_LIB([gthread-2.0],
                     [GTHREAD],
                     [gthread-2.0],
                     [],
                     [2.34.0],
                     [],
                     [],
                     [],
                     [AC_MSG_ERROR([glib >= 2.34.0 is required.])])

fi

AC_PATH_PROG(
   [RPCGEN],
   [rpcgen],
   [ AC_MSG_ERROR([rpcgen not found. Please install the libc devel package.]) ])

###
### Headers
###

AC_CHECK_HEADERS([crypt.h])
AC_CHECK_HEADERS([inttypes.h])
AC_CHECK_HEADERS([stdint.h])
AC_CHECK_HEADERS([stdlib.h])
AC_CHECK_HEADERS([wchar.h])
AC_CHECK_HEADERS([sys/inttypes.h])
AC_CHECK_HEADERS([sys/io.h])
AC_CHECK_HEADERS([sys/param.h]) # Required to make the sys/user.h check work correctly on FreeBSD
AC_CHECK_HEADERS([sys/sysinfo.h])
AC_CHECK_HEADERS([sys/types.h])
AC_CHECK_HEADERS([sys/user.h],
   [],
   [],
   [
#ifdef HAVE_SYS_PARAM_H
#   include <sys/param.h>
#endif
   ])
AC_CHECK_HEADERS([sys/vfs.h])
AC_CHECK_HEADERS([syslimits.h])
AC_CHECK_HEADERS([unwind.h])

AC_CHECK_HEADER(
   [wchar.h],
   [HAVE_WCHAR_H="yes"],
   [HAVE_WCHAR_H="no"])

if test "$os" = "linux"; then
   # Make sure kernel-headers package is installed.
   AC_CHECK_HEADER(
      [linux/unistd.h],
      [],
      [AC_MSG_ERROR(linux/unistd.h is not found. Please install kernel-headers/linux-userspace-headers/linux-libc-dev package.)])
fi

if test "$enable_multimon" != "no"; then
   AC_CHECK_HEADER(
      [X11/extensions/panoramiXproto.h],
      [],
      [AC_MSG_ERROR(
         [panoramiXproto.h not found. Please configure without multimon (using --disable-multimon) or install the libXinerama devel package(s).])],
      [#include <X11/X.h>
       #include <X11/Xmd.h>])
fi

###
### Typdefs, structs, and compiler quarks.
###
AC_HEADER_STDBOOL
AC_C_CONST
AC_TYPE_UID_T
AC_C_INLINE
AC_TYPE_MODE_T
AC_TYPE_OFF_T
AC_TYPE_PID_T
AC_TYPE_SIZE_T
AC_CHECK_MEMBERS([struct stat.st_rdev])
AC_HEADER_TIME
AC_STRUCT_TM
AC_C_VOLATILE

###
### Specific features and OS/arch flags / actions
###

### General flags / actions
CFLAGS="$CFLAGS -Wall"
CFLAGS="$CFLAGS -Werror"

# -Wno-unknown-pragmas is due to gcc not understanding '#pragma ident'
# in Xlib.h on OpenSolaris.
# Glib2 keep changing mutex APIs so we also need to disable 'deprecated'
# warnings for now (-Wno-deprecated-declarations).
for TEST_CFLAG in -Wno-pointer-sign -Wno-unused-value -fno-strict-aliasing \
    -Wno-unknown-pragmas -Wno-uninitialized -Wno-deprecated-declarations \
    -Wno-unused-const-variable; do
    AC_MSG_CHECKING([for GCC flag $TEST_CFLAG])
    ORIGINAL_CFLAGS="$CFLAGS"
    CFLAGS="$CFLAGS $TEST_CFLAG"
    NEW_CFLAG=""
    AC_TRY_COMPILE(
       [],
       [
	return 0;
       ],
   [NEW_CFLAG=" $TEST_CFLAG"
    AC_MSG_RESULT(yes)],
   [AC_MSG_RESULT(no)])
   CFLAGS="$ORIGINAL_CFLAGS$NEW_CFLAG"
done
CPPFLAGS="$CPPFLAGS -DVMX86_TOOLS"
CPPFLAGS="$CPPFLAGS"

# -fvisibility is used by "core service" plugins, but not required.
ORIGINAL_CFLAGS="$CFLAGS"
CFLAGS="$CFLAGS -fvisibility=hidden"
AC_MSG_CHECKING([for GCC flag -fvisibility])
AC_TRY_COMPILE([],
               [return 0;],
               [PLUGIN_CPPFLAGS="-fvisibility=hidden -DGCC_EXPLICIT_EXPORT";
                AC_MSG_RESULT(yes)],
               [AC_MSG_RESULT(no)])
CFLAGS="$ORIGINAL_CFLAGS"

# Detect "unused-but-set-variable" gcc warning and disable it.
ORIGINAL_CFLAGS="$CFLAGS"
CFLAGS="$CFLAGS -Wno-unused-but-set-variable"
AC_MSG_CHECKING([for GCC flag -Wno-unused-but-set-variable])
AC_TRY_COMPILE([],
               [return 0;],
               [ORIGINAL_CFLAGS="$ORIGINAL_CFLAGS -Wno-unused-but-set-variable";
                AC_MSG_RESULT(yes)],
               [AC_MSG_RESULT(no)])
CFLAGS="$ORIGINAL_CFLAGS"


BUILDDIR="`pwd`"

INCLUDE_DIR="`cd $srcdir; pwd`/lib/include"
BLD_INCLUDE_DIR="$BUILDDIR/lib/include"
CPPFLAGS="-I$INCLUDE_DIR -I$BLD_INCLUDE_DIR $CPPFLAGS"

###
### Documentation.
###

if test "$enable_docs" = "yes"; then
   AC_CHECK_PROG([have_doxygen],
                 [doxygen],
                 [yes],
                 [no])
   if test "$have_doxygen" = "no"; then
      AC_MSG_WARN([doxygen not found; API documentation will not be generated.])
   else
      AC_PATH_PROG([DOT], [dot], [])
      if test "$DOT" = ""; then
         HAVE_DOT=NO
      else
         DOT=`dirname $DOT`
         HAVE_DOT=YES
      fi
      AC_SUBST([DOT])
      AC_SUBST([HAVE_DOT])

      AC_PATH_PROG([MSCGEN],
                   [mscgen],
                   [no])
      if test "$MSCGEN" != "no"; then
         MSCGEN_DIR="`dirname $MSCGEN`"
      else
         MSCGEN_DIR=
      fi
      AC_SUBST([MSCGEN_DIR])
   fi
fi

###
### OS/arch-specific flags / actions
###

MODULES=""
MODULES_OS="$os"
TARGET_OS="$os"
MODULES_DIR=""
buildHgfsmounter=no

if test "$os" = "linux"; then
   MODULES_DIR="$LINUXDIR/kernel/"

   CPPFLAGS="$CPPFLAGS -D_FILE_OFFSET_BITS=64"
   CPPFLAGS="$CPPFLAGS -D_LARGEFILE64_SOURCE"
   CPPFLAGS="$CPPFLAGS -D_XOPEN_SOURCE=500"
   CPPFLAGS="$CPPFLAGS -D_BSD_SOURCE"
   CPPFLAGS="$CPPFLAGS -D_SVID_SOURCE"
   CPPFLAGS="$CPPFLAGS -D_DEFAULT_SOURCE"

   LIBVMTOOLS_LIBADD="$LIBVMTOOLS_LIBADD -lrt"

   # vmxnet is not supported for kernels 3.3.0 and newer
   if test "$osVersion" -lt 303000; then
      MODULES="$MODULES vmxnet"
   fi
   # See if we need vmhgfs module. Starting with 4.0.0 we use FUSE
   if test "$osVersion" -lt 400000; then
      MODULES="$MODULES vmhgfs"
   fi
   # See if we need vmci and vsock modules. Starting with 3.9 they made
   # their way into mainline kernel.
   if test "$osVersion" -lt 309000; then
      MODULES="$MODULES vmci vsock"
   fi
   if test "$osVersion" -lt 300000; then
      MODULES="$MODULES vmblock vmsync"
   fi
   buildHgfsmounter=yes
   if test "x$enable_resolutionkms" != "xno"; then
      PKG_CHECK_MODULES(
         [LIBUDEV],
         libdrm libudev,
         [LIBUDEV_CFLAGS="$LIBUDEV_CFLAGS -DHAVE_LIBUDEV"],
         [AC_MSG_WARN(
	    [Missing libdrm or libudev. The resolutionKMS plugin will search for them at run-time.])])
      enable_resolutionkms="yes"
   fi
fi

if test "$os" = "freebsd" || test "$os" = "kfreebsd-gnu"; then
   LIBVMTOOLS_LIBADD="$LIBVMTOOLS_LIBADD -lkvm"
   MODULES_DIR="/boot/modules"

   if test "$osVersion" -ge 302000; then
      MODULES="$MODULES vmmemctl"
   fi
   if test "$osVersion" -ge 409000; then
      MODULES="$MODULES vmxnet"
   fi
   if test "$osVersion" -ge 600000; then
      MODULES="$MODULES vmblock"
   fi

   if test "$with_kernel_modules" = "yes"; then
      echo "****************************************************************"
      echo "   You are building FreeBSD kernel modules. Make sure you use   "
      echo "   'make' to build open-vm-tools, and not GNU make ('gmake').   "
      echo "****************************************************************"
   fi
fi

if test "$os" = "solaris"; then
   LIB_IMPERSONATE_CPPFLAGS="$LIB_IMPERSONATE_CPPFLAGS -D_POSIX_PTHREAD_SEMANTICS"
   LIB_USER_CPPFLAGS="$LIB_USER_CPPFLAGS -D_POSIX_PTHREAD_SEMANTICS"

   LIBVMTOOLS_LIBADD="$LIBVMTOOLS_LIBADD -lsocket"
   LIBVMTOOLS_LIBADD="$LIBVMTOOLS_LIBADD -lnsl"
   LIBVMTOOLS_LIBADD="$LIBVMTOOLS_LIBADD -lresolv"
   LIBVMTOOLS_LIBADD="$LIBVMTOOLS_LIBADD -lrpcsvc"
   LIBVMTOOLS_LIBADD="$LIBVMTOOLS_LIBADD -lrt"

   # Setup defines to identify the OS version.
   if test "$osVersion" -eq 509000; then
      CPPFLAGS="$CPPFLAGS -DSOL9"
   fi
   if test "$osVersion" -eq 510000; then
      CPPFLAGS="$CPPFLAGS -DSOL10"
   fi
   if test "$osVersion" -eq 511000; then
      CPPFLAGS="$CPPFLAGS -DSOL11"
   fi

   MODULES="$MODULES vmxnet vmmemctl"

   # HGFS and vmblock need Solaris 10 at least.
   if test "$osVersion" -ge 510000; then
      MODULES="$MODULES vmhgfs vmblock"
   fi

   # vmxnet3 is built on Solaris 10 / 11 only if GLDv3 is installed.
   if test "$osVersion" -gt 510000; then
      AC_CHECK_HEADER(
         [sys/mac.h],
         [MODULES="$MODULES vmxnet3"],
         [AC_MSG_WARN([GLDv3 (sys/mac.h) is not installed, vmxnet3 will not be compiled.])])
   fi

   if test "$with_kernel_modules" = "yes"; then
      echo "****************************************************************"
      echo "   You are building Solaris kernel modules. Make sure you use   "
      echo "   GNU make to build open-vm-tools.                             "
      echo "****************************************************************"
   fi
fi

if test "$os" = "linux"; then
    have_udev="yes"
    AC_ARG_WITH([udev-rules-dir],
                [AS_HELP_STRING([--with-udev-rules-dir=DIR],
                    [where to install udev rules])],
                [UDEVRULESDIR="$withval"],
                [
                    UDEVRULESDIR="/lib/udev/rules.d"
                    if test $HAVE_PKG_CONFIG = "yes"; then
                        udevdir=$(pkg-config udev --variable=udevdir)
                        if test "x$udevdir" != "x"; then
                            UDEVRULESDIR="$udevdir/rules.d"
                        fi
                    fi
                ])
else
    have_udev="no"
    UDEVRULESDIR=""
fi

<<<<<<< HEAD
=======
if test "x$enable_resolutionkms" = "xauto"; then
   enable_resolutionkms="no"
fi

if test "x$enable_resolutionkms" = "xyes"; then
   CPPFLAGS="$CPPFLAGS -DENABLE_RESOLUTIONKMS"
fi

>>>>>>> a9668e03
AM_CONDITIONAL(BUILD_HGFSMOUNTER, test "$buildHgfsmounter" = "yes")
AM_CONDITIONAL(LINUX, test "$os" = "linux")
AM_CONDITIONAL(SOLARIS, test "$os" = "solaris")
AM_CONDITIONAL(FREEBSD, test "$os" = "freebsd" -o "$os" = "kfreebsd-gnu")
AM_CONDITIONAL(FREEBSD_CUSTOM_SYSDIR,
               test \( "$os" = "freebsd" -o "$os" = "kfreebsd-gnu" \) -a -n "$SYSDIR")
AM_CONDITIONAL(THIRTY_TWO_BIT_USERSPACE, test "$userSpaceBitness" = "32")
AM_CONDITIONAL(HAVE_X11, test "$have_x" = "yes")
AM_CONDITIONAL(HAVE_ICU, test "$with_icu" = "yes")
AM_CONDITIONAL(WITH_KERNEL_MODULES, test "$with_kernel_modules" = "yes")
AM_CONDITIONAL(HAVE_XSM, test "$have_xsm" = "yes")
AM_CONDITIONAL(HAVE_XCOMPOSITE, test "$have_xcomposite" = "yes")
AM_CONDITIONAL(ENABLE_TESTS, test "$have_cunit" = "yes")
AM_CONDITIONAL(WITH_ROOT_PRIVILEGES, test "$with_root_privileges" = "yes")
AM_CONDITIONAL(HAVE_DNET, test "$have_dnet" = "yes")
AM_CONDITIONAL(HAVE_DOXYGEN, test "$have_doxygen" = "yes")
AM_CONDITIONAL(HAVE_FUSE, test "$have_fuse" = "yes")
AM_CONDITIONAL(HAVE_GNU_LD, test "$with_gnu_ld" = "yes")
AM_CONDITIONAL(HAVE_GTKMM, test "$have_x" = "yes" -a \( "$with_gtkmm" = "yes" -o "$with_gtkmm3" = "yes" \) )
AM_CONDITIONAL(HAVE_PAM, test "$with_pam" = "yes")
AM_CONDITIONAL(USE_SLASH_PROC, test "$os" = "linux")
AM_CONDITIONAL(ENABLE_DEPLOYPKG, test "$enable_deploypkg" = "yes")
AM_CONDITIONAL(ENABLE_GRABBITMQPROXY, test "$enable_grabbitmqproxy" = "yes")
AM_CONDITIONAL(ENABLE_VGAUTH, test "$enable_vgauth" = "yes")
AM_CONDITIONAL(USE_XMLSEC1, test "$use_xmlsec1" = "yes")
AM_CONDITIONAL(ENABLE_CAF, test "$enable_caf" = "yes")
AM_CONDITIONAL(HAVE_VSOCK, test "$os" = "linux")
AM_CONDITIONAL(HAVE_MKDTEMP, test "$have_mkdtemp" = "yes")
AM_CONDITIONAL(HAVE_UDEV, test "$have_udev" = "yes")
<<<<<<< HEAD
=======
AM_CONDITIONAL(ENABLE_RESOLUTIONKMS, test "x$enable_resolutionkms" = "xyes")
AM_CONDITIONAL(VGAUTH_USE_CXX, test "$with_icu" = "yes" -o "$use_xmlsec1" != "yes")
>>>>>>> a9668e03

if test "$have_xsm" != "yes"; then
AC_DEFINE([NO_XSM], 1, [])
fi

if test "$have_xcomposite" != "yes"; then
   AC_DEFINE([NO_XCOMPOSITE])
fi

### Feature-specific flags / actions
# Combine where possible

# If control reaches this point and multimon is still enabled, then we know
# all of the tests for required components have passed and it's safe to allow
# multimon. Otherwise, it should be disabled.
if test "$enable_multimon" = "no"; then
   # XXX: For consistency, change this to ENABLE_MULTIMON. This will require
   # some additional code cleanup.
   AC_DEFINE([NO_MULTIMON], 1, [Define to 1 if building without multimon support.])
fi

LIB_AUTH_CPPFLAGS="$LIB_AUTH_CPPFLAGS $PAM_CPPFLAGS"
if test "$HAVE_CRYPT" = "yes"; then
   LIBVMTOOLS_LIBADD="$LIBVMTOOLS_LIBADD -lcrypt"
   VIX_LIBADD="$VIX_LIBADD -lcrypt"
fi


LIBVMTOOLS_LIBADD="$LIBVMTOOLS_LIBADD $THREAD_LIB"
VIX_LIBADD="$VIX_LIBADD $THREAD_LIB"

### Core Services definitions.

HGFS_LIBS="$BUILDDIR/libhgfs/libhgfs.la"

VMTOOLS_LIBS="$BUILDDIR/libvmtools/libvmtools.la $GLIB2_LIBS"
VMTOOLS_CPPFLAGS="-DVMTOOLS_USE_GLIB $GLIB2_CPPFLAGS"

PLUGIN_CPPFLAGS="$VMTOOLS_CPPFLAGS $PLUGIN_CPPFLAGS"
PLUGIN_LDFLAGS="-Wl,-z,defs -Wl,-lc -shared -module -avoid-version"

# In Solaris, the XDR-related functions are not in libc like in Linux and
# FreeBSD, so binaries need to be linked to some extra libraries.
XDR_LIBS=
if test "$os" = "solaris"; then
   XDR_LIBS="-lnsl -lrpcsvc"
fi

# Installation directories for core services plugins.
TEST_PLUGIN_INSTALLDIR=$datadir/open-vm-tools/tests
COMMON_PLUGIN_INSTALLDIR=$libdir/open-vm-tools/plugins/common
VMSVC_PLUGIN_INSTALLDIR=$libdir/open-vm-tools/plugins/vmsvc
VMUSR_PLUGIN_INSTALLDIR=$libdir/open-vm-tools/plugins/vmusr

# Installation directories for caf binary/so files
#CAF_PME_BIN_DIR=${sbindir}/vmware-caf/pme/bin
CAF_PME_BIN_DIR=${libdir}/open-vm-tools/vmware-caf/pme/bin
CAF_PME_LIB_DIR=${libdir}/open-vm-tools/vmware-caf/pme/lib

# Installation directories for caf subsys so files
CAF_SUBSYS_DIR=${libdir}/open-vm-tools/vmware-caf/pme/lib
CAF_SUBSYS_LDFLAGS="-Wl,-z,defs -Wl,-lc -shared -module -avoid-version"

# General definitions
INSTVMSG='$(SHELL) $(top_srcdir)/scripts/build/instvmsg.sh'
RPCGEN_WRAPPER='$(SHELL) $(top_builddir)/scripts/build/rpcgen_wrapper.sh'

### General substs

AC_SUBST([HGFS_LIBS])
AC_SUBST([TOOLS_VERSION])
AC_SUBST([TARGET_OS])
AC_SUBST([KERNEL_RELEASE])
AC_SUBST([LINUXINCLUDE])
AC_SUBST([MODULES_OS])
AC_SUBST([MODULES_DIR])
AC_SUBST([MODULES])
AC_SUBST([COMMON_XLIBS])
AC_SUBST([XSM_LIBS])
AC_SUBST([XCOMPOSITE_LIBS])
AC_SUBST([PAM_PREFIX])
AC_SUBST([PLUGIN_CPPFLAGS])
AC_SUBST([PLUGIN_LDFLAGS])
AC_SUBST([VMTOOLS_CPPFLAGS])
AC_SUBST([VMTOOLS_LIBS])
AC_SUBST([RPCGENFLAGS])
AC_SUBST([XDR_LIBS])
AC_SUBST([TEST_PLUGIN_INSTALLDIR])
AC_SUBST([COMMON_PLUGIN_INSTALLDIR])
AC_SUBST([VMSVC_PLUGIN_INSTALLDIR])
AC_SUBST([VMUSR_PLUGIN_INSTALLDIR])
AC_SUBST([CAF_SUBSYS_DIR])
AC_SUBST([CAF_SUBSYS_LDFLAGS])
AC_SUBST([CAF_PME_BIN_DIR])
AC_SUBST([CAF_PME_LIB_DIR])
if test "$os" = "freebsd" -a -n "$SYSDIR"; then
   # If SYSDIR is not defined, AC_SUBST expands to nothing, so we need something
   # inside this block.
   true
   AC_SUBST([SYSDIR])
fi
AC_SUBST([INSTVMSG])
AC_SUBST([RPCGEN_WRAPPER])

### Lib substs

AC_SUBST([LIB_AUTH_CPPFLAGS])
AC_SUBST([LIB_IMPERSONATE_CPPFLAGS])
AC_SUBST([LIB_USER_CPPFLAGS])
AC_SUBST([LIBVMTOOLS_LIBADD])
AC_SUBST([RESOLUTIONSET_LIBADD])

### Program substs

AC_SUBST([VIX_LIBADD])
AC_SUBST([VGAUTH_LIBADD])

AC_SUBST([UDEVRULESDIR])

###
### Create the Makefiles
###
AC_CONFIG_FILES([                      \
   Makefile                            \
   lib/Makefile                        \
   lib/appUtil/Makefile                \
   lib/auth/Makefile                   \
   lib/backdoor/Makefile               \
   lib/asyncsocket/Makefile            \
   lib/sslDirect/Makefile              \
   lib/pollGtk/Makefile                \
   lib/poll/Makefile                   \
   lib/dataMap/Makefile                \
   lib/hashMap/Makefile                \
   lib/dict/Makefile                   \
   lib/dynxdr/Makefile                 \
   lib/err/Makefile                    \
   lib/file/Makefile                   \
   lib/foundryMsg/Makefile             \
   lib/glibUtils/Makefile              \
   lib/guestApp/Makefile               \
   lib/guestRpc/Makefile               \
   lib/hgfs/Makefile                   \
   lib/hgfsBd/Makefile                 \
   lib/hgfsHelper/Makefile             \
   lib/hgfsServer/Makefile             \
   lib/hgfsServerManagerGuest/Makefile \
   lib/hgfsServerPolicyGuest/Makefile  \
   lib/hgfsUri/Makefile                \
   lib/impersonate/Makefile            \
   lib/lock/Makefile                   \
   lib/message/Makefile                \
   lib/misc/Makefile                   \
   lib/netUtil/Makefile                \
   lib/nicInfo/Makefile                \
   lib/panic/Makefile                  \
   lib/panicDefault/Makefile           \
   lib/procMgr/Makefile                \
   lib/rpcChannel/Makefile             \
   lib/rpcIn/Makefile                  \
   lib/rpcOut/Makefile                 \
   lib/rpcVmx/Makefile                 \
   lib/slashProc/Makefile              \
   lib/string/Makefile                 \
   lib/stubs/Makefile                  \
   lib/syncDriver/Makefile             \
   lib/system/Makefile                 \
   lib/unicode/Makefile                \
   lib/user/Makefile                   \
   lib/vmCheck/Makefile                \
   lib/vmSignal/Makefile               \
   lib/wiper/Makefile                  \
   lib/xdg/Makefile                    \
   services/Makefile                   \
   services/vmtoolsd/Makefile          \
   services/plugins/Makefile           \
   services/plugins/desktopEvents/Makefile \
   services/plugins/dndcp/Makefile     \
   services/plugins/grabbitmqProxy/Makefile \
   services/plugins/guestInfo/Makefile \
   services/plugins/hgfsServer/Makefile \
   services/plugins/powerOps/Makefile  \
   services/plugins/resolutionSet/Makefile \
   services/plugins/resolutionKMS/Makefile \
   services/plugins/timeSync/Makefile  \
   services/plugins/vix/Makefile       \
   services/plugins/vmbackup/Makefile  \
   services/plugins/deployPkg/Makefile  \
   vmware-user-suid-wrapper/Makefile   \
   toolbox/Makefile                    \
   hgfsclient/Makefile                 \
   hgfsmounter/Makefile                \
   checkvm/Makefile                    \
   rpctool/Makefile                    \
   guestproxycerttool/Makefile         \
   vgauth/Makefile                     \
   vgauth/lib/Makefile                 \
   namespacetool/Makefile              \
   vgauth/cli/Makefile                 \
   vgauth/test/Makefile                 \
   vgauth/service/Makefile             \
   libguestlib/Makefile                \
   libguestlib/vmguestlib.pc           \
   libDeployPkg/Makefile               \
   libDeployPkg/libDeployPkg.pc        \
   libhgfs/Makefile                    \
   libvmtools/Makefile                 \
   common-agent/Cpp/Framework/Makefile \
   common-agent/Cpp/Communication/Makefile \
   common-agent/Cpp/InternalProviders/Makefile \
   common-agent/Cpp/ManagementAgent/Makefile \
   common-agent/Cpp/ProviderFx/Makefile \
   common-agent/input/Makefile         \
   common-agent/input/invokers/Makefile \
   common-agent/input/providerReg/Makefile \
   common-agent/etc/Makefile           \
   common-agent/etc/config/Makefile    \
   common-agent/etc/scripts/Makefile   \
   common-agent/etc/install/Makefile   \
   xferlogs/Makefile                   \
   modules/Makefile                    \
   vmblock-fuse/Makefile               \
   vmhgfs-fuse/Makefile                \
   vmblockmounter/Makefile             \
   tests/Makefile                      \
   tests/vmrpcdbg/Makefile             \
   tests/testDebug/Makefile            \
   tests/testPlugin/Makefile           \
   tests/testVmblock/Makefile          \
   docs/Makefile                       \
   docs/api/Makefile                   \
   scripts/Makefile                    \
   scripts/build/rpcgen_wrapper.sh     \
   udev/Makefile                       \
])

###
### Output
###
AC_OUTPUT<|MERGE_RESOLUTION|>--- conflicted
+++ resolved
@@ -35,17 +35,10 @@
 ### Initialization
 ###
 
-<<<<<<< HEAD
-TOOLS_VERSION="10.1.15"
-AC_INIT(
-   [open-vm-tools],
-   [10.1.15],
-=======
 TOOLS_VERSION="10.2.0"
 AC_INIT(
    [open-vm-tools],
    [10.2.0],
->>>>>>> a9668e03
    [open-vm-tools-devel@lists.sourceforge.net])
 
 # In order to make this configure script auto-detect situations where
@@ -139,8 +132,6 @@
 esac
 osVersion="`getOsVersion`"
 
-<<<<<<< HEAD
-=======
 AC_ARG_ENABLE(
    glibc-check,
    AS_HELP_STRING(
@@ -174,16 +165,11 @@
 Please use an older version of open-vm-tools for this system."])
 fi
 
->>>>>>> a9668e03
 AC_ARG_WITH([kernel-modules],
 	    [AS_HELP_STRING([--with-kernel-modules],
 		[compile and install the kernel modules])],
 	    [],
-<<<<<<< HEAD
-	    [if test "x$os" = "xlinux" -a "$osVersion" -ge 400000; then
-=======
 	    [if test "x$os" = "xlinux" ; then
->>>>>>> a9668e03
 	        with_kernel_modules=no
 	     else
 	        with_kernel_modules=yes
@@ -193,20 +179,7 @@
 if test "$with_kernel_modules" = "yes"; then
    case "$os" in
       linux)
-<<<<<<< HEAD
-         if test "$osVersion" -lt 206009; then
-            AC_MSG_ERROR([Kernels prior to 2.6.9 are not supported in this release of open-vm-tools. Configure using --without-kernel-modules to suppress building kernel drivers.])
-         fi
-         if test ! -d "$LINUXDIR/kernel/"; then
-             AC_MSG_ERROR([$LINUXDIR/kernel does not exist])
-         fi
-         LINUXINCLUDE="$LINUXDIR/build/include"
-         if test ! -d "$LINUXINCLUDE"; then
-            AC_MSG_ERROR([Cannot find include dir under $LINUXDIR])
-         fi
-=======
          AC_MSG_ERROR([Building kernel modules for Linux is no longer supported.])
->>>>>>> a9668e03
          ;;
       freebsd)
          freebsd_sysdir=/usr/src/sys
@@ -235,11 +208,7 @@
       [--without-gtk3],
       [compiles without Gtk 3.0]),
    [with_gtk3="$withval"],
-<<<<<<< HEAD
-   [with_gtk3="no"])
-=======
    [with_gtk3="auto"])
->>>>>>> a9668e03
 
 AC_ARG_WITH(
    gtk2,
@@ -247,9 +216,6 @@
       [--without-gtk2],
       [compiles without Gtk 2.0]),
    [with_gtk2="$withval"],
-<<<<<<< HEAD
-   [if test "$with_gtk3" = "yes"; then with_gtk2="no" ; else with_gtk2="yes"; fi])
-=======
    [with_gtk2="auto"])
 
 
@@ -283,7 +249,6 @@
 if test "$with_gtk3" = "no" ; then
    with_gtkmm3="no"
 fi
->>>>>>> a9668e03
 
 if test "$with_gtk3" = "yes"; then
    AC_ARG_WITH(
@@ -294,11 +259,7 @@
       [with_gtkmm3="$withval"],
       [with_gtkmm3="yes"])
       with_gtkmm="no"
-<<<<<<< HEAD
-else
-=======
 elif test "$with_gtk2" = "yes"; then
->>>>>>> a9668e03
    AC_ARG_WITH(
       gtkmm,
       AS_HELP_STRING(
@@ -540,14 +501,6 @@
    [AS_HELP_STRING([--disable-vgauth],
      [do not build vgauth.])],
    [
-<<<<<<< HEAD
-   enable_vgauth="$enableval"
-   use_xmlsec1=no
-   ],
-   [
-    enable_vgauth=yes
-    use_xmlsec1=no
-=======
     enable_vgauth="$enableval"
     use_xmlsec1=no
    ],
@@ -559,7 +512,6 @@
        enable_vgauth=no
        use_xmlsec1=no
     fi
->>>>>>> a9668e03
    ])
 
 AC_ARG_ENABLE([xmlsec1],
@@ -568,21 +520,12 @@
    [use_xmlsec1="$enableval"],
    [use_xmlsec1=no])
 
-<<<<<<< HEAD
-AC_ARG_ENABLE([xml-security-c],
-   [AS_HELP_STRING([--disable-xml-security-c],
-     [build vgauth with xml-security-c instead of xmlsec1 (on by default).])],
-   [
-    if test "$enableval" = "yes"; then
-       use_xmlsec1="no";
-=======
 AC_ARG_ENABLE([xmlsecurity],
    [AS_HELP_STRING([--enable-xmlsecurity],
      [build vgauth with xml-security-c instead of xmlsec1 (on by default).])],
    [
     if test "$enableval" = "yes"; then
        use_xmlsec1="no"
->>>>>>> a9668e03
     else
        use_xmlsec1="yes"
     fi
@@ -831,8 +774,6 @@
       have_xcomposite="yes"
    fi
 
-<<<<<<< HEAD
-=======
    AC_VMW_CHECK_LIB([gdk_pixbuf_xlib-2.0],
                     [GDK_PIXBUF_XLIB2],
                     [gdk-pixbuf-xlib-2.0],
@@ -843,7 +784,6 @@
                     [],
                     [AC_MSG_ERROR([gdk-pixbuf-xlib-2.0 not found. Please configure without X11 (using --without-x) or install the gdk-pixbuf-xlib-2.0 devel package.])])
 
->>>>>>> a9668e03
    # Check whether we have gtk+ 3.0.
    if test "$with_gtk3" != "no"; then
       # gdk_display_get_default_group (added in gtk+ 2.4.0) is function currently
@@ -973,101 +913,6 @@
 		[specifies where pam files go. Default is $(sysconfdir)])],
 	    [PAM_PREFIX="$withval"],
 	    [if test "$os" = "freebsd" ; then PAM_PREFIX='$(sysconfdir)'; else PAM_PREFIX='/etc'; fi])
-<<<<<<< HEAD
-
-if test "$os" = "linux"; then
-        AC_ARG_WITH([procps],
-	    [AS_HELP_STRING([--without-procps],
-		[compiles without libproc (disables support for meminfo)])],
-	    [],
-	    [with_procps=yes])
-else
-	with_procps="no"
-fi
-
-if test "$with_procps" = "yes"; then
-
-   have_procps=no
-
-   if test -z "$CUSTOM_PROCPS_NAME" && test -z "$CUSTOM_PROCPS_LIBS"; then
-      # See if we have procps-ng (that finally supports pkg-config).
-      AC_VMW_CHECK_LIB([procps-ng],
-                       [PROCPS],
-                       [libprocps],
-                       [],
-                       [],
-                       [],
-                       [],
-                       [
-                        have_procps=yes;
-                       ],
-                       [])
-   fi
-
-   if test "$have_procps" = "no"; then
-      # Let's see if there is an older procps version, one that does not
-      # support pkg-config.
-      if test -z "$CUSTOM_PROCPS_NAME"; then
-         CUSTOM_PROCPS_NAME=proc
-      fi
-
-      # XXX: no pkg-config and no procps-config means we need to
-      # hard-code a sensible default.
-      if test -z "$CUSTOM_PROCPS_LIBS"; then
-         CUSTOM_PROCPS_LIBS="-L/lib"
-      fi
-
-      # Some distros provide libproc-${version}.so only, others provide the
-      # libproc.so symlink. Try both to see what sticks (but only try the 3.2.7
-      # and 3.2.8 versions - adding every possible version here would be a mess).
-      #
-      # Users can help by providing CUSTOM_PROCPS_NAME / CUSTOM_PROCPS_LIBS if
-      # necessary.
-      AC_VMW_CHECK_LIB([$CUSTOM_PROCPS_NAME],
-                       [PROCPS],
-                       [],
-                       [],
-                       [],
-                       [],
-                       [getstat],
-                       [
-                        have_procps=yes;
-                       ],
-                       [])
-   fi
-
-   if test "$have_procps" = "no"; then
-      AC_VMW_CHECK_LIB([proc-3.2.8],
-                       [PROCPS],
-                       [],
-                       [],
-                       [],
-                       [],
-                       [getstat],
-                       [
-                        have_procps=yes;
-                       ],
-                       [])
-   fi
-
-   if test "$have_procps" = "no"; then
-      AC_VMW_CHECK_LIB([proc-3.2.7],
-                       [PROCPS],
-                       [],
-                       [],
-                       [],
-                       [],
-                       [getstat],
-                       [],
-                       [AC_MSG_ERROR([libproc not found. Please configure without procps (using --without-procps) or install procps - http://procps.sourceforge.net])])
-   fi
-fi
-
-if test "$with_procps" != "yes"; then
-AC_DEFINE([NO_PROCPS], 1, [Define to 1 if building without procps.])
-fi
-=======
->>>>>>> a9668e03
 
 AC_ARG_WITH([dnet],
 	    [AS_HELP_STRING([--without-dnet],
@@ -1507,8 +1352,6 @@
     UDEVRULESDIR=""
 fi
 
-<<<<<<< HEAD
-=======
 if test "x$enable_resolutionkms" = "xauto"; then
    enable_resolutionkms="no"
 fi
@@ -1517,7 +1360,6 @@
    CPPFLAGS="$CPPFLAGS -DENABLE_RESOLUTIONKMS"
 fi
 
->>>>>>> a9668e03
 AM_CONDITIONAL(BUILD_HGFSMOUNTER, test "$buildHgfsmounter" = "yes")
 AM_CONDITIONAL(LINUX, test "$os" = "linux")
 AM_CONDITIONAL(SOLARIS, test "$os" = "solaris")
@@ -1547,11 +1389,8 @@
 AM_CONDITIONAL(HAVE_VSOCK, test "$os" = "linux")
 AM_CONDITIONAL(HAVE_MKDTEMP, test "$have_mkdtemp" = "yes")
 AM_CONDITIONAL(HAVE_UDEV, test "$have_udev" = "yes")
-<<<<<<< HEAD
-=======
 AM_CONDITIONAL(ENABLE_RESOLUTIONKMS, test "x$enable_resolutionkms" = "xyes")
 AM_CONDITIONAL(VGAUTH_USE_CXX, test "$with_icu" = "yes" -o "$use_xmlsec1" != "yes")
->>>>>>> a9668e03
 
 if test "$have_xsm" != "yes"; then
 AC_DEFINE([NO_XSM], 1, [])
