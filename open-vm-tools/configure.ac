--- conflicted
+++ resolved
@@ -36,17 +36,10 @@
 ### Initialization
 ###
 
-<<<<<<< HEAD
-TOOLS_VERSION="12.5.2"
-AC_INIT(
-   [open-vm-tools],
-   [12.5.2],
-=======
 TOOLS_VERSION="13.0.0"
 AC_INIT(
    [open-vm-tools],
    [13.0.0],
->>>>>>> 3c28b6f4
    [open-vm-tools-devel@lists.sourceforge.net])
 
 # In order to make this configure script auto-detect situations where
