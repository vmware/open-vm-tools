################################################################################
### Copyright (c) 2007-2024 Broadcom. All Rights Reserved.
### The term "Broadcom" refers to Broadcom Inc. and/or its subsidiaries.
###
### Configure script for building the VMware OSS Tools.
###
###
### This program is free software; you can redistribute it and/or modify
### it under the terms of version 2 of the GNU General Public License as
### published by the Free Software Foundation.
###
### This program is distributed in the hope that it will be useful,
### but WITHOUT ANY WARRANTY; without even the implied warranty of
### MERCHANTABILITY or FITNESS FOR A PARTICULAR PURPOSE.  See the
### GNU General Public License for more details.
###
### You should have received a copy of the GNU General Public License
### along with this program; if not, write to the Free Software
### Foundation, Inc., 51 Franklin St, Fifth Floor, Boston, MA  02110-1301  USA
################################################################################

################################################################################
# In addition to the usual environment variables and command line
# arguments that a configure script usually takes (CFLAGS, LDFLAGS,
# etc.), this script also accepts variables of the form:
#
#  CUSTOM_LIB_CPPFLAGS: compile-time flags for LIB
#  CUSTOM_LIB_LIBS: link-time flags for LIB
#  RPCGENFLAGS: extra flags to pass to rpcgen
#
# The following libraries are currently tested: DNET, FUSE, GLIB2, GMODULE,
# GOBJECT, GTHREAD, GTK, GTKMM, ICU, LIBPNG, PAM, URIPARSER, ZLIB
################################################################################

###
### Initialization
###

<<<<<<< HEAD
TOOLS_VERSION="12.4.5"
AC_INIT(
   [open-vm-tools],
   [12.4.5],
=======
TOOLS_VERSION="12.5.0"
AC_INIT(
   [open-vm-tools],
   [12.5.0],
>>>>>>> f2ca37ef
   [open-vm-tools-devel@lists.sourceforge.net])

# In order to make this configure script auto-detect situations where
# people have a 32-bit userland running with a 64-bit kernel, we try to ask
# the compiler (assumedly gcc) for its default Target:.
# We have to set up $TEST_CC manually, since AC_PROG_CC hasn't yet been run (and can't be until AC_CANONICAL_HOST & AC_CANONICAL_BUILD are run)
# The purpose of all this is to set up $host_alias/$build_alias in a more
# intelligent way than config.guess currently does.
TEST_CC="$CC_FOR_BUILD"
test -z "$TEST_CC" && TEST_CC="$HOST_CC"
test -z "$TEST_CC" && TEST_CC="$CC"
if test -n "$TEST_CC" -a -z "$host_alias"; then
   host_alias="`$TEST_CC -dumpmachine`"
   if test -z "$build_alias" -a -n "$host_alias"; then
      build_alias="$host_alias"
   fi
fi
unset TEST_CC

# checkvm/checkvm.c has no special significance - we just need to pass in a file that
# helps autoconf verify that it really has found the source tree.
AC_CONFIG_SRCDIR([checkvm/checkvm.c])

# Keep the top-level directory tidy by putting auxiliary build tools and local
# macros in separate subdirectories.
AC_CONFIG_AUX_DIR([config])
AC_CONFIG_MACRO_DIR([m4])

AC_CANONICAL_HOST
AC_CANONICAL_BUILD

# Quote the regular expressions
case "$host_cpu" in
   [i[3456]86])
      arch="x32"
      ;;
   [amd64|x86_64])
      arch="x64"
      ;;
   [aarch64])
      arch="arm64"
      ;;
   [*])
      AC_MSG_ERROR([Unknown architecture.])
      ;;
esac

# Operational arguments.
AC_ARG_WITH([root-privileges],
	    [AS_HELP_STRING([--without-root-privileges],
	       [does not perform any operations that require root privileges])],
	    [],
	    [with_root_privileges=yes])

# Kernel arguments.
# The kernel args have to go here otherwise the KERNEL_RELEASE won't be visible
# to getOsVersion()
AC_ARG_WITH([kernel-release],
	    [AS_HELP_STRING([--with-kernel-release],
		[specifies the kernel release you want to build against])],
	    [KERNEL_RELEASE="$withval"],
	    [KERNEL_RELEASE=`uname -r`])

AC_ARG_WITH([linuxdir],
	    [AS_HELP_STRING([--with-linuxdir],
		[specifies the Linux directory you want to use])],
	    [LINUXDIR="$withval"],
	    [LINUXDIR=/lib/modules/$KERNEL_RELEASE])

# Turn the uname output into something we can run comparisons on.
getOsVersion() {
   major_version="`echo $KERNEL_RELEASE | cut -f1 -d. | cut -f1 -d-`"
   minor_version="`echo $KERNEL_RELEASE | cut -f2 -d. | cut -f1 -d-`"
   micro_version="`echo $KERNEL_RELEASE | cut -f3 -d. | cut -f1 -d-`"
   printf '%02d%02d%03d' $major_version $minor_version $micro_version
}

case "$host_os" in
   [linux*])
      os="linux"
      ;;
   [freebsd*])
      os="freebsd"
      ;;
   [kfreebsd*-gnu])
      os="kfreebsd-gnu"
      ;;
   [solaris*])
      os="solaris"
      ;;
   [*])
      AC_MSG_WARN([This is an untested and unsupported Operating System. Proceed at your own peril.])
      ;;
esac
osVersion="`getOsVersion`"

AC_ARG_ENABLE(
   glibc-check,
   AS_HELP_STRING(
      [--disable-glibc-check],
      [Skip checking the glibc version on the system. (off by default)]),
   [enable_glibc_check=$enableval],
   [enable_glibc_check="yes"])

if test "x$enable_glibc_check" != "xno" ; then
   if test "x$os" = "xlinux" ; then
      libc_ver=`ldd --version 2>/dev/null | head -1 | sed 's/.* //;q'`

      if test "x$libc_ver" = "x"; then
         AC_MSG_ERROR(["Failed to detect glibc version installed in the system."])
      fi

      libc_ver_mjr=`expr "$libc_ver" : "\([[0-9]]*\)"`
      libc_ver_mnr=`expr "$libc_ver" : "[[0-9]]*\.\([[0-9]]*\)"`
      libc_ver_num=`expr $libc_ver_mjr \* 1000 + $libc_ver_mnr`

      if test "$libc_ver_num" -lt 2011; then
         AC_MSG_ERROR(["glibc version $libc_ver detected.
This version of open-vm-tools requires glibc version 2.11 or later.
Please use an older version of open-vm-tools for this system."])
      fi
   fi
fi

if test "x$os" = "xfreebsd" -a "$osVersion" -lt 1000000; then
   AC_MSG_ERROR(["This version of open-vm-tools requires FreeBSD version 10 or later.
Please use an older version of open-vm-tools for this system."])
fi

AC_ARG_WITH([kernel-modules],
	    [AS_HELP_STRING([--with-kernel-modules],
		[compile and install the kernel modules])],
	    [],
	    [if test "x$os" = "xlinux" ; then
	        with_kernel_modules=no
	     else
	        with_kernel_modules=yes
	     fi
	    ])

if test "$with_kernel_modules" = "yes"; then
   case "$os" in
      linux)
         AC_MSG_ERROR([Building kernel modules for Linux is no longer supported.])
         ;;
      freebsd)
         freebsd_sysdir=/usr/src/sys
         if test -n "$SYSDIR"; then
            freebsd_sysdir="$SYSDIR"
         fi
         if test ! -f "$freebsd_sysdir/conf/kmod.mk"; then
            AC_MSG_ERROR([FreeBSD kernel tree not found. Please install the kernel sources (or provide the location using SYSDIR) or configure using --without-kernel-modules.])
         fi
         ;;
   esac
fi

# Locates X includes and lib, adds --without-x option,
# and sets no_x.
AC_PATH_XTRA

AC_CHECK_HEADER([valgrind/valgrind.h],
                [],
                [have_valgrind=no],
                [])

AC_ARG_ENABLE(
   valgrind,
   AS_HELP_STRING(
      [--enable-valgrind],
      [enables building with valgrind]),
   [enable_valgrind="$enableval"],
   [enable_valgrind="no"])

if test "$enable_valgrind" = "yes" ; then
   if test "$have_valgrind" = "no" ; then
      AC_MSG_ERROR([valgrind/valgrind.h not found. Make sure you have the valgrind headers installed.]),
   fi
   CPPFLAGS="$CPPFLAGS -DUSE_VALGRIND=1"
fi

# Arguments for disabling individual open-vm-tools features or libraries.
AC_ARG_ENABLE(
   multimon,
   AS_HELP_STRING(
      [--disable-multimon],
      [disables multimon, enabled by default]),
   [enable_multimon="$enableval"],
   [enable_multimon="yes"])

AC_ARG_WITH(
   gtk3,
   AS_HELP_STRING(
      [--without-gtk3],
      [compiles without Gtk 3.0]),
   [with_gtk3="$withval"],
   [with_gtk3="auto"])

AC_ARG_WITH(
   gtk2,
   AS_HELP_STRING(
      [--without-gtk2],
      [compiles without Gtk 2.0]),
   [with_gtk2="$withval"],
   [with_gtk2="auto"])


if test "$no_x" = "yes" ; then
   with_gtk2="no"
   with_gtk3="no"
else
   if test "$with_gtk2" = "auto" ; then
      if test "$with_gtk3" = "auto" ; then
         with_gtk2="no"
         with_gtk3="yes"
      elif test "$with_gtk3" = "no" ; then
         with_gtk2="yes"
      elif test "$with_gtk3" = "yes" ; then
         with_gtk2="no"
      fi
   elif test "$with_gtk2" = "no" ; then
      if test "$with_gtk3" = "auto" ; then
         with_gtk3="yes"
      elif test "$with_gtk3" = "no" ; then
         AC_MSG_ERROR('need either gtk2 or gtk3 or build with --without-x to disable building desktop plugins')
      fi
   elif test "$with_gtk2" = "yes"  ; then
      if test "$with_gtk3" = "auto" ; then
         with_gtk3="no"
      elif test "$with_gtk3" = "yes" ; then
         AC_MSG_ERROR('cannot set both --with-gtk2 and --with-gtk3')
      fi
   fi
fi

if test "$with_gtk2" = "no" ; then
   with_gtkmm="no"
fi

if test "$with_gtk3" = "no" ; then
   with_gtkmm3="no"
fi

if test "$with_gtk3" = "yes"; then
   AC_ARG_WITH(
      gtkmm3,
      AS_HELP_STRING(
         [--without-gtkmm3],
         [compiles without Gtkmm 3, sigc++, and related libs]),
      [with_gtkmm3="$withval"],
      [with_gtkmm3="yes"])
      with_gtkmm="no"
elif test "$with_gtk2" = "yes"; then
   AC_ARG_WITH(
      gtkmm,
      AS_HELP_STRING(
         [--without-gtkmm],
         [compiles without Gtkmm, sigc++, and related libs]),
      [with_gtkmm="$withval"],
      [with_gtkmm="yes"])
      with_gtkmm3="no"
fi

AC_ARG_ENABLE(
   docs,
   AS_HELP_STRING(
      [--disable-docs],
      [disables generation of API documentation; by default, docs are built if doxygen is available.]),
   [enable_docs="$enableval"],
   [enable_docs="yes"])

AC_ARG_ENABLE(
   tests,
   AS_HELP_STRING(
      [--disable-tests],
      [disable compilation of test code.]),
   [enable_tests="$enableval"],
   [enable_tests="auto"])

AC_ARG_ENABLE(
   resolutionkms,
   AS_HELP_STRING(
      [--enable-resolutionkms],
      [build the linux / unix resolutionkms module.]),
   [],
   [enable_resolutionkms="auto"])


AC_ARG_ENABLE(
   vmwgfxctrl,
   AS_HELP_STRING(
      [--enable-vmwgfxctrl],
      [build the linux / unix vmwgfxctrl tool.]),
   [],
   [enable_vmwgfxctrl="auto"])

AM_INIT_AUTOMAKE

###
### Constants
###
# These need to be declared after initialization.

# Some of our macro call-sites require changes to
# CPPFLAGS/CFLAGS/LDFLAGS. In such places, we save the original value
# of CPPFLAGS/CFLAGS/LDFLAGS before the macro call and restore it when
# the call is done. We must perform this save at each macro site,
# because CPPFLAGS/CFLAGS/LDFLAGS may change over the course of
# configuration.
#
# CPPFLAGS is intended for preprocessor options (-D and -I mainly)
# CFLAGS is intended for compiler options (-O, -f, -W, and so forth)

CPPFLAGS="$CPPFLAGS -DUSING_AUTOCONF=1 -DOPEN_VM_TOOLS"

###
### Programs
###
# C preprocessor and compiler.
AC_PROG_CPP
AC_PROG_CC

# C++ compiler. Note that unlike AC_PROG_CC, this call does not trigger an
# error if no C++ compiler was found; it'll just set the variable CXX to 'g++'.
AC_PROG_CXX

# This allows features like per-target compiler flags.  I.e., you can compile
# one copy of the same sources twice with different flags.  (See lib/guestApp
# for an example.)
AM_PROG_CC_C_O

# Needed for the various install and uninstall hooks.
AC_PROG_INSTALL
AC_PROG_SED
AC_PROG_LN_S
AC_PROG_MKDIR_P

# Needed for creating the archives in lib/ and the shared libraries.
AC_PROG_LIBTOOL
if test "$ac_cv_prog_AR" = false; then
   AC_MSG_ERROR([The 'ar' utility was not found. Please put ar on the path.])
fi

# We use pkg-config to set up the cflags and libs for gtk.
AC_CHECK_TOOL(
   [PKG_CONFIG],
   [pkg-config],
   [not_found])

if test "$GCC" != "yes"; then
   AC_MSG_ERROR([Only GCC is currently supported. Please put gcc in the path.])
fi

###
### Libraries
###

#
# Check for libintl.h. When configuring using "--without-x", /usr/local/include
# may not be added to the include path, so code that use glib's i18n functions
# would fail to compile because it can't find libintl.h.
#
AC_CHECK_HEADER([libintl.h],
                [],
                [have_libintl=no],
                [])
if test "$have_libintl" = "no"; then
   unset ac_cv_header_libintl_h
   CPPFLAGS="$CPPFLAGS -I/usr/local/include"
   AC_CHECK_HEADER([libintl.h],
                   [],
                   [AC_MSG_ERROR([libintl.h not found. Make sure you have the gettext headers installed.])],
                   [])
fi

AC_ARG_ENABLE([deploypkg],
   [AS_HELP_STRING([--disable-deploypkg],
     [do not build deploypkg plugin.])],
   [],
   [
    if test "$os" = "linux"; then
       enable_deploypkg=yes
    else
       enable_deploypkg=no
    fi
   ])

if test "$enable_deploypkg" = "yes"; then
  AC_VMW_CHECK_LIB([mspack],
                   [MSPACK],
                   [libmspack],
                   [],
                   [0.0.20040308alpha],
                   [mspack.h],
                   [mspack_version],
                   [],
                   [AC_MSG_ERROR([mspack >= 0.0.20040308alpha is required.])])
fi

AC_ARG_ENABLE([libappmonitor],
   [AS_HELP_STRING([--enable-libappmonitor],
     [Build the libappmonitor library.])],
   [],
   [
    enable_libappmonitor=no
   ])

AC_ARG_ENABLE([servicediscovery],
   [AS_HELP_STRING([--enable-servicediscovery],
     [Build the Service Discovery Plugin.])],
   [
    enable_servicediscovery=$enableval
   ],
   [
    enable_servicediscovery=no
   ])

#
# Check that servicediscovery is enabled only on linux systems
#

if test "$enable_servicediscovery" = "yes"; then
   if test "$os" != "linux"; then
      AC_MSG_ERROR([The Service Discovery plugin is only supported for Linux
      platforms. Try configure without --enable-servicediscovery option.])
   fi
fi

AC_ARG_ENABLE([salt-minion],
   [AS_HELP_STRING([--enable-salt-minion],
     [Install salt_minion related script files.])],
   [
    enable_saltminion=$enableval
   ],
   [
    enable_saltminion=no
   ])

#
# Check that salt_minion is enabled only on linux systems
#

if test "$enable_saltminion" = "yes"; then
   if test "$os" != "linux"; then
      AC_MSG_ERROR([The salt_minion package is only supported for Linux
      platforms. Try configure without --enable-salt-minion option.])
   fi
fi

#
# Check for glib 2.34.0 or greater.
#
AC_VMW_CHECK_LIB([glib-2.0],
                 [GLIB2],
                 [glib-2.0],
                 [],
                 [2.34.0],
                 [glib.h],
                 [g_key_file_new],
                 [],
                 [AC_MSG_ERROR([glib2 >= 2.34.0 is required.])])

AC_VMW_CHECK_LIB([gmodule-2.0],
                 [GMODULE],
                 [gmodule-2.0],
                 [],
                 [2.34.0],
                 [],
                 [g_module_open],
                 [],
                 [AC_MSG_ERROR([gmodule >= 2.34.0 is required.])])
AC_VMW_CHECK_LIB([gobject-2.0],
                 [GOBJECT],
                 [gobject-2.0],
                 [],
                 [2.34.0],
                 [glib-object.h],
                 [g_object_new],
                 [],
                 [AC_MSG_ERROR([gobject >= 2.34.0 is required.])])
AC_VMW_CHECK_LIB([gthread-2.0],
                 [GTHREAD],
                 [gthread-2.0],
                 [],
                 [2.34.0],
                 [],
                 [g_thread_new],
                 [],
                 [AC_MSG_ERROR([gthread >= 2.34.0 is required.])])
AC_CHECK_PROG([have_genmarshal],
              [glib-genmarshal],
              [yes],
              [no])

if test "$have_genmarshal" != "yes"; then
   AC_MSG_ERROR([glib-genmarshal is required; make sure it is available in your path.])
fi

#
# Check for fuse.
#

AC_ARG_WITH([fuse],
   [AS_HELP_STRING([--without-fuse],
     [compiles without FUSE support (disables vmblock-fuse/vmhgfs-fuse).])],
   [with_fuse="$withval"],
   [with_fuse=auto])

case "$with_fuse" in
   fuse|2)
      with_fuse="fuse"
      ;;
   fuse3|3)
      with_fuse="fuse3"
      ;;
   auto)
      ;;
   yes)
      ;;
   no)
      have_fuse3=no;
      have_fuse=no;
      ;;
   *)
      AC_MSG_FAILURE([--with-fuse was given with an unsupported paramter $with_fuse])
      ;;
esac


if test "$with_fuse" = "auto" ||
   test "$with_fuse" = "fuse3" ||
   test "$with_fuse" = "yes"; then
   #
   # Check for fuse3.
   #
   # FUSE_USE_VERSION sets the version of the FUSE API that will be exported.
   AC_VMW_CHECK_LIB([fuse3],
                    [FUSE3],
                    [fuse3],
                    [],
                    [3.10.0],
                    [fuse3/fuse.h],
                    [fuse_main],
                    [have_fuse3=yes;
                     AC_DEFINE([HAVE_FUSE3], 1, [Define to 1 if using FUSE3.])
                     AC_DEFINE([FUSE_USE_VERSION], 35, [FUSE API version to use.])],
                    [have_fuse3=no])

   if test "$have_fuse3" = "no"; then
      if test "$with_fuse" = "auto" || test "$with_fuse" = "yes"; then
         AC_MSG_NOTICE([Fuse3 is missing, trying to use older Fuse library.])
      else
         AC_MSG_FAILURE([Fuse3 was requested but unavailable on the system.])
      fi
   fi
fi

if test "$with_fuse" = "fuse" ||
   ( ( test "$with_fuse" = "auto" || test "$with_fuse" = "yes" ) &&
     test "$have_fuse3" = "no" ); then
   #
   # Check for fuse.
   #
   # FUSE_USE_VERSION sets the version of the FUSE API that will be exported.
   AC_VMW_CHECK_LIB([fuse],
                    [FUSE],
                    [fuse],
                    [],
                    [],
                    [fuse.h],
                    [fuse_main],
                    [have_fuse=yes;
                     AC_DEFINE([HAVE_FUSE], 1, [Define to 1 if using FUSE.])
                     AC_DEFINE([FUSE_USE_VERSION], 29, [FUSE API version to use.])],
                    [have_fuse=no])

   if test "$have_fuse" = "no"; then
      if test "$with_fuse" = "auto" || test "$with_fuse" = "yes"; then
	 AC_MSG_NOTICE([Fuse is missing, vmblock-fuse/vmhgfs-fuse will be disabled.])
      else
         AC_MSG_FAILURE([Fuse2 was requested but unavailable on the system.])
      fi
   fi
fi

if test "$with_fuse" = "no"; then
   AC_MSG_WARN([Fuse or Fuse3 is suppressed, vmblock-fuse/vmhgfs-fuse will be disabled.])
fi

#
# Check for PAM.
#
AC_ARG_WITH([pam],
   [AS_HELP_STRING([--without-pam],
     [compiles without PAM support (disables vgauth).])],
   [with_pam="$withval"],
   [with_pam=yes])

if test "$with_pam" = "yes"; then
   AC_VMW_DEFAULT_FLAGS([PAM])
   AC_VMW_CHECK_LIB([pam],
                    [PAM],
                    [],
                    [],
                    [],
                    [security/pam_appl.h],
                    [pam_start],
                    [PAM_CPPFLAGS="$PAM_CPPFLAGS -DUSE_PAM"],
                    [AC_VMW_LIB_ERROR([PAM], [pam])])
fi

AC_ARG_ENABLE([containerinfo],
   [AS_HELP_STRING([--disable-containerinfo],
     [do not build containerinfo plugin.])],
   [
     enable_containerinfo=$enableval
   ],
   [
       if test "$os" = "linux"; then
          enable_containerinfo=auto
       else
          enable_containerinfo=no
       fi
   ])

#
# Check that containerinfo plugin is enabled only on linux systems.
#
if test "$os" != "linux"; then
   if test "$enable_containerinfo" = "yes"; then
      AC_MSG_ERROR([The containerinfo plugin is only supported for Linux
      platforms. Try configure with --disable-containerinfo option.])
   fi
fi

if test "$enable_containerinfo" = "yes" ||
   test "$enable_containerinfo" = "auto"; then

can_build_containerinfo=yes

#
# AC_VMW_CONTAINERINFO_MSG(library)
#
# Wrapper around AC_MSG_WARN to print a standard message about missing libraries.
#
#     library ($1): name of missing library / package.
#
AC_DEFUN([AC_VMW_CONTAINERINFO_MSG],[
   can_build_containerinfo=no
   AC_MSG_WARN(["$1 is missing which is required for building containerinfo plugin."])
])

   AC_VMW_DEFAULT_FLAGS([CURL])
   AC_VMW_CHECK_LIB([curl],
                    [CURL],
                    [],
                    [],
                    [],
                    [curl/curl.h],
                    [curl_easy_init],
                    [CURL_CPPFLAGS="$CURL_CPPFLAGS"],
                    [AC_VMW_CONTAINERINFO_MSG([CURL])])

   AC_VMW_CHECK_LIB([protobuf],
                    [PROTOBUF],
                    [protobuf],
                    [],
                    [3.0.0],
                    [],
                    [],
                    [],
                    [AC_VMW_CONTAINERINFO_MSG(["protobuf >= 3.0.0"])])

   AC_VMW_DEFAULT_FLAGS([GRPC])
   AC_VMW_CHECK_LIBXX([grpc++],
                      [GRPC],
                      [grpc++],
                      [],
                      [1.3.2],
                      [grpc++/grpc++.h],
                      [],
                      [PKG_CHECK_MODULES([grpcxx], [grpc++ >= 1.3.2])],
                      [AC_VMW_CONTAINERINFO_MSG(["grpc++ >= 1.3.2"])])

#
# proto files needed by containerd grpc client.
#
# Installation location varies between Linux vendors.
#   Canonical, Ubuntu and Debian: in /usr/share/gocode/src
#   openSUSE/SUSE: in /usr/share/go/<version>/contrib/src
#
   for d in /usr/share/gocode/src /usr/share/go/1.*/contrib/src; do
       if test -d "$d"/github.com; then
           src_prefix="$d"
           break
       fi
   done
   shared_prefix=$src_prefix/github.com
   AC_SUBST(TYPES_DIR, github.com/containerd/containerd/api/types)
   AC_SUBST(TASKS_PROTOPATH, $shared_prefix/containerd/containerd/api/services/tasks/v1)
   AC_SUBST(DEP_PROTOPATH, $src_prefix)
   AC_SUBST(CONTAINERD_PROTOPATH, $shared_prefix/containerd/containerd/api/services/containers/v1)
   AC_SUBST(GOGO_PROTOPATH, $shared_prefix/gogo/protobuf)
   AC_CHECK_FILE([${CONTAINERD_PROTOPATH}/containers.proto],
                 [],
                 [AC_VMW_CONTAINERINFO_MSG(["containerd package"])])
   AC_CHECK_FILE([${TASKS_PROTOPATH}/tasks.proto],
                 [],
                 [AC_VMW_CONTAINERINFO_MSG(["containerd package"])])
   AC_CHECK_FILE([${DEP_PROTOPATH}/${TYPES_DIR}/mount.proto],
                 [],
                 [AC_VMW_CONTAINERINFO_MSG(["containerd package"])])
   AC_CHECK_FILE([${DEP_PROTOPATH}/${TYPES_DIR}/metrics.proto],
                 [],
                 [AC_VMW_CONTAINERINFO_MSG(["containerd package"])])
   AC_CHECK_FILE([${DEP_PROTOPATH}/${TYPES_DIR}/descriptor.proto],
                 [],
                 [AC_VMW_CONTAINERINFO_MSG(["containerd package"])])
   AC_CHECK_FILE([${DEP_PROTOPATH}/${TYPES_DIR}/task/task.proto],
                 [],
                 [AC_VMW_CONTAINERINFO_MSG(["containerd package"])])
   AC_CHECK_FILE([${GOGO_PROTOPATH}/gogoproto/gogo.proto],
                 [],
                 [AC_VMW_CONTAINERINFO_MSG(["gogoproto package"])])

#
# Binaries needed to build for containerd grpc client.
#
   AC_CHECK_PROG([GRPC_CPP], [grpc_cpp_plugin], [grpc_cpp_plugin], [not found])

   if test "$GRPC_CPP" != "grpc_cpp_plugin"  ; then
      AC_VMW_CONTAINERINFO_MSG(["grpc_cpp_plugin binary"])
   fi

   AC_CHECK_PROG([PROTOC], [protoc], [protoc], [not found])

   if test "$PROTOC" != "protoc"  ; then
      AC_VMW_CONTAINERINFO_MSG(["protoc binary"])
   fi

   if test "$can_build_containerinfo" = "no" ; then
      if test "$enable_containerinfo" = "auto" ; then
         enable_containerinfo=no
         AC_MSG_WARN(["Cannot enable containerinfo plugin since one ore more required packages are missing."])
      else
         AC_MSG_ERROR(["Cannot enable containerinfo plugin since one or more required packages are missing. Please configure without containerinfo (using --disable-containerinfo), or install the necessary libraries and devel package(s)."])
      fi
   else
      enable_containerinfo=yes
   fi
fi

AC_ARG_ENABLE([vgauth],
   [AS_HELP_STRING([--disable-vgauth],
     [do not build vgauth])],
   [
    if test "$with_pam" = "no" -a "$enableval" = "yes"; then
       AC_MSG_ERROR([Cannot enable vgauth without PAM. Please configure
                     without --without-pam or without --enable-vgauth.])
    fi
    enable_vgauth="$enableval"
   ],
   [
    if test "$with_pam" = "no"; then
       enable_vgauth="no"
       AC_MSG_WARN("Building without PAM; vgauth will be disabled.")
    elif test "$os" = "linux"; then
       enable_vgauth=yes
    else
       enable_vgauth=no
    fi
   ])


#
# Check for openssl, xmlsec1, xml2
#
AC_ARG_WITH([ssl],
   [AS_HELP_STRING([--without-ssl],
     [compiles without openssl support (disables vgauth)])],
   [if test "$withval" = "no"; then enable_vgauth = "no"; fi],
   [with_ssl="yes"])

AC_ARG_WITH([xmlsec1],
   [AS_HELP_STRING([--without-xmlsec1],
     [compiles without xmlsec1 support (disables vgauth)])],
   [if test "$withval" = "no"; then enable_vgauth = "no"; fi],
   [with_xmlsec1="yes"])

AC_ARG_WITH([xml2],
   [AS_HELP_STRING([--without-xml2],
     [compiles without xml2 support (disables vgauth)])],
   [if test "$withval" = "no"; then enable_vgauth = "no"; fi],
   [with_xml2="yes"])

AC_ARG_WITH([tirpc],
   [AS_HELP_STRING([--without-tirpc],
     [compiles with/without libtirpc])],
   [],
   [with_tirpc=auto])

# Make sure we are building with openssl 1.0.1 and above so that
# we use only TLSv1_2.

if test "$enable_vgauth" = "yes" ; then
   AC_VMW_DEFAULT_FLAGS([SSL])
   AC_VMW_CHECK_LIB([ssl],
                    [SSL],
                    [openssl],
                    [],
                    [1.0.1],
                    [],
                    [BIO_new_file],
                    [],
                    [AC_VMW_LIB_ERROR([SSL], [ssl])])

   CPPFLAGS="$CPPFLAGS -DUSE_VGAUTH"
   AC_VMW_DEFAULT_FLAGS([XML2])
   AC_VMW_CHECK_LIB([xml2],
                     [XML2],
                     [],
                     [],
                     [],
                     [],
                     [],
                     [],
                     [AC_VMW_LIB_ERROR([XML2], [xml2])])

# Multiple distros built xmlsec1 with -DXMLSEC_NO_SIZE_T but
# their xmlssec1-config --cflags doesn't properly report it.
# Force it on following the xmlSecSize changelog in below link:
# https://www.aleksey.com/xmlsec/news.html
# The xmlsec configure flag "enable_size_t" is "yes" by default
# since 1.3.0, and both the configure flag and CPP flag has been
# deprecated since 1.3.3, which means the size_t is used by default
# and no need to add CPP flag -DXMLSEC_NO_SIZE_T since 1.3.0.
   AC_VMW_DEFAULT_FLAGS([XMLSEC1])
   AC_VMW_CHECK_LIB([xmlsec1],
                     [XMLSEC1],
                     [],
                     [xmlsec1-config],
                     [],
                     [xmlsec/xmlsec.h],
                     [xmlSecCheckVersionExt],
                     [XMLSEC1_VER=`pkg-config --modversion xmlsec1`
                      xmlsec1_major_version="`echo $XMLSEC1_VER | cut -f1 -d. | cut -f1 -d-`"
                      xmlsec1_minor_version="`echo $XMLSEC1_VER | cut -f2 -d. | cut -f1 -d-`"
                      xmlsec1_micro_version="`echo $XMLSEC1_VER | cut -f3 -d. | cut -f1 -d-`"
                      xmlsec1_version=`printf '%02d%02d%02d' $xmlsec1_major_version $xmlsec1_minor_version $xmlsec1_micro_version`
                      AC_CHECK_SIZEOF(size_t)
                      if test "$xmlsec1_version" -lt 010300 -a "$ac_cv_sizeof_size_t" -ne 4 ; then
                         XMLSEC1_CPPFLAGS="$XMLSEC1_CPPFLAGS -DXMLSEC_NO_SIZE_T"
                      fi
                     ],
                     [AC_VMW_LIB_ERROR([XMLSEC1], [xmlsec1])])
fi

#
# Check for CUnit and disable test code if not available.
#
if test "$enable_tests" = "auto" -o "$enable_tests" = "yes"; then
   AC_VMW_DEFAULT_FLAGS([CUNIT])
   AC_VMW_CHECK_LIB([cunit],
                    [CUNIT],
                    [],
                    [],
                    [],
                    [CUnit/CUnit.h],
                    [CU_initialize_registry],
                    [have_cunit=yes],
                    [have_cunit=no])
   if test "$have_cunit" = "no"; then
      if test "$enable_tests" = "yes"; then
         AC_VMW_LIB_ERROR([CUNIT], [cunit])
      else
         AC_MSG_WARN([CUnit not found, tests won't be compiled.])
      fi
   fi
fi

# If the user explicitly disables X11, then don't try to detect the X-related libraries
if test "$have_x" = "disabled"; then
   enable_multimon="no"
elif test "$have_x" != "yes"; then
   AC_MSG_ERROR(
      [The X11 libraries were not found. Please configure without X11 (using --without-x), or install the libX11 devel package(s).])
else
   CPPFLAGS="$CPPFLAGS $X_CFLAGS"
   COMMON_XLIBS="$X_PRE_LIBS $X_LIBS -lX11 $X_EXTRA_LIBS"

   AC_CHECK_LIB(
      [Xext],
      [XeviQueryVersion],
      [COMMON_XLIBS="-lXext $COMMON_XLIBS"],
      [AC_MSG_ERROR(
         [libXext not found. Please configure without X11 (using --without-x), or install the libXext devel package(s).])],
      [$COMMON_XLIBS])

   AC_CHECK_HEADER(
      [X11/extensions/extutil.h],
      [],
      [AC_MSG_ERROR(
         [X11/extensions/extutil.h header not found - you are probably on Solaris 10 or older. Please copy that header file onto your system manually, or configure without X11 (using --without-x).])],
      [#include <X11/Xlib.h>
       #include <X11/Xproto.h>])

   if test "$enable_multimon" != "no"; then
      AC_CHECK_LIB(
	 [Xinerama],
	 [XineramaQueryVersion],
	 [COMMON_XLIBS="-lXinerama $COMMON_XLIBS"],
	 [AC_MSG_ERROR(
	    [libXinerama not found. Please configure without multimon (using --disable-multimon), configure without X11 (using --without-x), or install the libXinerama devel package(s).])],
	 [$COMMON_XLIBS])
   fi

   AC_CHECK_LIB(
      [Xi],
      [XOpenDevice],
      [COMMON_XLIBS="-lXi $COMMON_XLIBS"],
      [AC_MSG_ERROR(
         [libXi not found. Please configure without X11 (using --without-x), or install the libXi devel package(s).])],
      [$COMMON_XLIBS])

   AC_CHECK_LIB(
      [Xrender],
      [XRenderQueryVersion],
      [COMMON_XLIBS="-lXrender $COMMON_XLIBS"],
      [AC_MSG_ERROR(
         [libXrender not found. Please configure without X11 (using --without-x), or install the libXrender devel package(s).])],
      [$COMMON_XLIBS])

   AC_CHECK_LIB(
      [Xrandr],
      [XRRQueryVersion],
      [COMMON_XLIBS="-lXrandr $COMMON_XLIBS"],
      [AC_MSG_ERROR(
	 [libXrandr not found. Please configure without X11 (using --without-x) or install the libXrandr devel package(s).])],
      [$COMMON_XLIBS])

   AC_CHECK_LIB(
      [Xtst],
      [XTestQueryExtension],
      [COMMON_XLIBS="-lXtst $COMMON_XLIBS"],
      [AC_MSG_ERROR(
	 [libXtst not found. Please configure without X11 (using --without-x) or install the libXtst devel package(s).])],
      [$COMMON_XLIBS])

   AC_CHECK_LIB(
      [SM],
      [SmcOpenConnection],
      [XSM_LIBS="-lSM -lICE" && have_xsm_lib="yes"],
      []
      [-lICE])

   AC_CHECK_HEADERS([X11/SM/SMlib.h X11/ICE/ICElib.h],
                    [have_xsm_header="yes"],
                    [],
                    [])
   if test "$have_xsm_lib" = "yes" -a "$have_xsm_header" = "yes"; then
      have_xsm="yes"
   fi

   AC_CHECK_LIB(
      [Xcomposite],
      [XCompositeQueryExtension],
      [XCOMPOSITE_LIBS="-lXcomposite"],
      [have_xcomposite="no"]
      [])
   AC_CHECK_HEADERS([X11/extensions/Xcomposite.h],
                    [],
                    [have_xcomposite="no"],
                    [])
   if test "$have_xcomposite" != "no"; then
      have_xcomposite="yes"
   fi

   # Check whether we have gtk+ 3.0.
   if test "$with_gtk3" != "no"; then
      # gdk_display_get_default_group (added in gtk+ 2.4.0) is function currently
      # needed by vmware-user.
      AC_VMW_CHECK_LIB([gtk-3],
                       [GTK],
                       [gtk+-3.0],
                       [],
                       [3.0.0],
                       [gtk/gtk.h],
                       [gdk_display_get_default_group],
                       [GTK_CPPFLAGS="$GTK_CPPFLAGS -DGTK3"],
                       [AC_MSG_ERROR([Gtk+ 3.0 library not found or too old. Please configure without Gtk+ support (using --without-gtk3) or install the Gtk+ 3.0 devel package.])])

   # Check whether we have gtk+ 2.0.
   elif test "$with_gtk2" != "no"; then
      AC_VMW_CHECK_LIB([gtk-x11-2.0],
                       [GTK],
                       [gtk+-2.0],
                       [],
                       [2.4.0],
                       [gtk/gtk.h],
                       [gdk_display_get_default_group],
                       [GTK_CPPFLAGS="$GTK_CPPFLAGS -DGTK2"],
                       [AC_MSG_ERROR([Gtk+ 2.0 library not found or too old. Please configure without Gtk+ support (using --without-gtk2) or install the Gtk+ 2.0 devel package.])])
   fi

   #
   # Check for gtkmm 2.4.0 or greater.
   #


   if test "$with_gtkmm" != "no" -o "$with_gtkmm3" != "no"; then
      if test "$with_gtkmm3" != "no"; then
         AC_VMW_CHECK_LIBXX([gtkmm-3.0],
                            [GTKMM],
                            [gtkmm-3.0],
                            [],
                            [3.0.0],
                            [gtkmm.h],
                            [],
                            [GTKMM_CPPFLAGS="$GTKMM_CPPFLAGS -DHAVE_GTKMM"],
                            [AC_MSG_ERROR([gtkmm3 library not found. Please install the libgtkmm devel package(s), or re-configure using --without-gtkmm3.])])

      elif test "$with_gtkmm" != "no"; then
         CUSTOM_GTKMM_CPPFLAGS="$CUSTOM_GTKMM_CPPFLAGS $GTK_CPPFLAGS"
         AC_VMW_CHECK_LIBXX([gtkmm-2.4],
                            [GTKMM],
                            [gtkmm-2.4],
                            [],
                            [2.4.0],
                            [gtkmm.h],
                            [],
                            [GTKMM_CPPFLAGS="$GTKMM_CPPFLAGS -DHAVE_GTKMM"],
                            [AC_MSG_ERROR([gtkmm library not found. Please install the libgtkmm devel package(s), or re-configure using --without-gtkmm.])])
      fi

      #
      # libsigc++-2.0 >= 2.5.1 requires C++11 support
      #
      # Calling AC_VMW_CHECK_LIBXX would duplicate the sigc++
      # flags we would have already got as part of gtkmm call
      # above. This is OK because we are not seeing any issues
      # because of this and calling AC_VMW_CHECK_LIBXX function
      # provides other benefits like picking custom flags.
      #
      # AC_VMW_CHECK_LIBXX sets CPPFLAGS and LIBS variables only,
      # so we have to use SIGCXX_CPPFLAGS instead of SIGCXX_CXXFLAGS.
      #
      AC_VMW_CHECK_LIBXX([sigc++-2.0],
                         [SIGCXX],
                         [sigc++-2.0],
                         [],
                         [2.5.1],
                         [sigc++.h],
                         [],
                         [SIGCXX_CPPFLAGS="$SIGCXX_CPPFLAGS -std=c++11"],
                         [SIGCXX_CPPFLAGS="$SIGCXX_CPPFLAGS"])
   fi
fi # End of checks for X libraries

AC_CHECK_LIB(
   [crypt],
   [crypt],
   [HAVE_CRYPT="yes"],
   [AC_MSG_ERROR(
      [libcrypt not found. Please install the libc/libcrypt devel package(s).])])

AC_CHECK_FUNCS(
   dlopen,
   ,
   [AC_CHECK_LIB(
      dl,
      dlopen,
      [VIX_LIBADD="$VIX_LIBADD -ldl"
       LIBVMTOOLS_LIBADD="$LIBVMTOOLS_LIBADD -ldl"
       VGAUTH_LIBADD="$VGAUTH_LIBADD -ldl"
       RESOLUTIONSET_LIBADD="$RESOLUTIONSET_LIBADD -ldl"
      ],
      [AC_MSG_ERROR(
         [dlopen was not found, but is required for open-vm-tools to function properly. Please contact your OS vendor.])])])

AC_CHECK_FUNCS([ecvt])
AC_CHECK_FUNCS([fcvt])

AC_CHECK_FUNC([mkdtemp], [have_mkdtemp=yes])

if test "$os" = "freebsd" -a "$osVersion" -ge 600000; then
   AC_CHECK_LIB(
      [thr],
      [pthread_mutex_init],
      [THREAD_LIBS=-lthr],
      [AC_MSG_ERROR(
         [Unable to locate required threading library libthr.])])
else
   AC_CHECK_LIB(
      [pthread],
      [pthread_mutex_init],
      [THREAD_LIBS=-lpthread],
      [AC_MSG_ERROR(
         [libpthread not found. Please install the libc/libpthread devel package(s).])])
fi

# PAM prefix
AC_ARG_WITH([pam-prefix],
	    [AS_HELP_STRING([--with-pam-prefix],
		[specifies where pam files go. Default is $(sysconfdir)])],
	    [PAM_PREFIX="$withval"],
	    [if test "$os" = "freebsd" ; then PAM_PREFIX='$(sysconfdir)'; else PAM_PREFIX='/etc'; fi])

if test "$os" = "linux"; then
   with_dnet_dflt="no"
else
   with_dnet_dflt="yes"
fi

AC_ARG_WITH([dnet],
	    [AS_HELP_STRING([--with-dnet],
	    [specifies whether to build with libdnet - the default is without for Linux, and with it otherwise])],
	    [],
	    [with_dnet="$with_dnet_dflt"])

have_dnet="no"
if test "$with_dnet" = "yes"; then
	# On Debian, dnet is installed via the libdumbnet package. We need to
	# detect this so that our source files include dumbnet.h instead of
	# dnet.h, which is part of a different package altogether.
   AC_VMW_CHECK_LIB([dumbnet],
                    [DNET],
                    [],
                    [dumbnet-config],
                    [],
                    [dumbnet.h],
                    [intf_open],
                    [have_dnet="yes";
                     AC_DEFINE([DNET_IS_DUMBNET], 1, [Define to 1 if substituting libdumbnet for libdnet in Debian.])],
                    [])

   if test $have_dnet = "no"; then
      AC_VMW_CHECK_LIB([dnet],
                       [DNET],
                       [],
                       [dnet-config],
                       [],
                       [dnet.h],
                       [intf_open],
                       [have_dnet="yes"],
                       [])
   fi

   if test $have_dnet = "no"; then
		AC_MSG_ERROR(
		   [dnet-config was not found on your PATH. Please configure without dnet or install dnet - http://libdnet.sourceforge.net])
   fi
fi

if test "$with_dnet" != "yes"; then
AC_DEFINE([NO_DNET], 1, [Define to 1 if building without libdnet.])
fi

AC_ARG_WITH([icu],
            [AS_HELP_STRING([--with-icu],
              [enables support for ICU])],
            [],
            [with_icu=no])

if test "$have_x" = "yes" -o "$with_icu" = "yes"; then
   # AC_CHECK_PROG fails to locate CXX if it's set to an absolute
   # path and it includes arguments, which is often the case when
   # cross compling.  Try to handle this case directly.
   case "$CXX" in
      [/*])
         AS_IF(test -x ${CXX%% *}, [have_cxx=yes], [have_cxx=no])
         ;;
      [*])
         AC_CHECK_PROG([have_cxx], [$CXX], [yes], [no])
         ;;
   esac
   if test "$have_cxx" = "no"; then
      AC_MSG_ERROR([C++ compiler not found. Make sure you have a C++ compiler installed or configure without X11 (using --without-x) and without ICU (using --without-icu).])
   fi
fi

if test "$with_icu" = "yes"; then
   AC_VMW_CHECK_LIBXX([icui18n],
                      [ICU],
                      [icu-i18n],
                      [icu-config],
                      [],
                      [unicode/utf.h],
                      [],
                      [ICU_CPPFLAGS="$ICU_CPPFLAGS -DUSE_ICU"],
                      [AC_MSG_ERROR([ICU library not found. Please configure without ICU (using --without-icu) or install ICU - http://www.icu-project.org])])

   # Check whether we have ICU >= 3.8.
   AC_LANG_PUSH([C++])
   AC_MSG_CHECKING([for ucasemap_utf8ToTitle in ICU])
   ORIGINAL_CPPFLAGS="$CPPFLAGS"
   CPPFLAGS="$CPPFLAGS $ICU_CPPFLAGS"
   AC_TRY_COMPILE([#include <unicode/ucasemap.h>],
                  [
                     (void) &ucasemap_utf8ToTitle;
                     return 0;
                  ],
                  [
                     ICU_CPPFLAGS="$ICU_CPPFLAGS -DHAVE_ICU_38"
                     AC_MSG_RESULT([yes])
                  ],
                  [AC_MSG_RESULT([no])])
   CPPFLAGS="$ORIGINAL_CPPFLAGS"
   AC_LANG_POP([C++])

   # Easier to give all modules the ICU defines/includes...
   CPPFLAGS="$CPPFLAGS $ICU_CPPFLAGS"
else
   CPPFLAGS="$CPPFLAGS -DNO_ICU"
fi


if test "$with_tirpc" != "no"; then
   AC_VMW_CHECK_LIB([libtirpc],
                    [TIRPC],
                    [libtirpc],
                    [],
                    [],
                    [],
                    [],
                    [have_tirpc="yes"],
                    [have_tirpc="no"])
fi

if test "$with_tirpc" != "yes"; then
   AC_COMPILE_IFELSE([AC_LANG_SOURCE([[
      #include <rpc/types.h>
      #include <rpc/xdr.h>

      int main()
      {
         struct xdr_ops xdr;
#if defined(__GLIBC__)
         xdr.x_putint32(NULL, NULL);
#endif
         return 0;
      }
      ]])], [need_tirpc="no"], [need_tirpc="yes"])
   AC_MSG_NOTICE([tirpc is needed: $need_tirpc])
fi

if test "$with_tirpc" = "no"; then
   if test "$need_tirpc" = "yes"; then
      AC_MSG_ERROR([libtirpc is required but it is disabled.])
   fi
   use_tirpc="no"
elif test "$with_tirpc" = "auto"; then
   if test "$need_tirpc" = "yes" -a "$have_tirpc" = "no"; then
      AC_MSG_ERROR([cannot find libtirpc but it is required.])
   fi
   use_tirpc=$need_tirpc
elif test "$with_tirpc" = "yes"; then
   if test "$have_tirpc" = "no"; then
      AC_MSG_ERROR([cannot build with libtirpc because it cannot be found.])
   fi
   use_tirpc="yes"
fi

XDR_LIBS=
XDR_CPPFLAGS=
if test "$use_tirpc" = "yes"; then
   AC_MSG_NOTICE([building with libtirpc])
   XDR_LIBS="$TIRPC_LIBS"
   XDR_CPPFLAGS="-DUSE_TIRPC $TIRPC_CPPFLAGS"
else
   AC_MSG_NOTICE([building without libtirpc])
   # In Solaris, the XDR-related functions are not in libc like in Linux and
   # FreeBSD, so binaries need to be linked to some extra libraries.
   if test "$os" = "solaris"; then
      XDR_LIBS="-lnsl -lrpcsvc"
   fi
fi

AC_PATH_PROG(
   [RPCGEN],
   [rpcgen],
   [not_found])
if test "$RPCGEN" == "not_found"; then
   AC_MSG_ERROR([rpcgen not found.])
fi

###
### Headers
###

AC_CHECK_HEADERS([crypt.h])
AC_CHECK_HEADERS([inttypes.h])
AC_CHECK_HEADERS([stdint.h])
AC_CHECK_HEADERS([stdlib.h])
AC_CHECK_HEADERS([wchar.h])
AC_CHECK_HEADERS([sys/inttypes.h])
AC_CHECK_HEADERS([sys/io.h])
AC_CHECK_HEADERS([sys/param.h]) # Required to make the sys/user.h check work correctly on FreeBSD
AC_CHECK_HEADERS([sys/sysinfo.h])
AC_CHECK_HEADERS([sys/types.h])
AC_CHECK_HEADERS([sys/user.h],
   [],
   [],
   [
#ifdef HAVE_SYS_PARAM_H
#   include <sys/param.h>
#endif
   ])
AC_CHECK_HEADERS([sys/vfs.h])
AC_CHECK_HEADERS([syslimits.h])

# On Freebsd, the unwind.h header file is available in the libunwind
# package, but the necessary functions are only available if __GNU_SOURCE
# is defined to enable "all" GCC extensions.
if test "$os" = "freebsd"; then
   ac_cv_header_unwind_h="no"
fi
AC_CHECK_HEADERS([unwind.h])

AC_CHECK_HEADER(
   [wchar.h],
   [HAVE_WCHAR_H="yes"],
   [HAVE_WCHAR_H="no"])

if test "$os" = "linux"; then
   # Make sure kernel-headers package is installed.
   AC_CHECK_HEADER(
      [linux/unistd.h],
      [],
      [AC_MSG_ERROR(linux/unistd.h is not found. Please install kernel-headers/linux-userspace-headers/linux-libc-dev package.)])
fi

if test "$enable_multimon" != "no"; then
   AC_CHECK_HEADER(
      [X11/extensions/panoramiXproto.h],
      [],
      [AC_MSG_ERROR(
         [panoramiXproto.h not found. Please configure without multimon (using --disable-multimon) or install the libXinerama devel package(s).])],
      [#include <X11/X.h>
       #include <X11/Xmd.h>])
fi

###
### Typdefs, structs, and compiler quarks.
###
AC_HEADER_STDBOOL
AC_C_CONST
AC_TYPE_UID_T
AC_C_INLINE
AC_TYPE_MODE_T
AC_TYPE_OFF_T
AC_TYPE_PID_T
AC_TYPE_SIZE_T
AC_CHECK_MEMBERS([struct stat.st_rdev])
AC_HEADER_TIME
AC_STRUCT_TM
AC_C_VOLATILE

###
### Specific features and OS/arch flags / actions
###

### General flags / actions
CFLAGS="$CFLAGS -Wall"
CFLAGS="$CFLAGS -Werror"

# -Wno-unknown-pragmas is due to gcc not understanding '#pragma ident'
# in Xlib.h on OpenSolaris.
# Glib2 keep changing mutex APIs so we also need to disable 'deprecated'
# warnings for now (-Wno-deprecated-declarations).
for TEST_CFLAG in -Wno-pointer-sign -Wno-unused-value -fno-strict-aliasing \
    -Wno-unknown-pragmas -Wno-uninitialized -Wno-deprecated-declarations \
    -Wno-unused-const-variable; do
    AC_MSG_CHECKING([for GCC flag $TEST_CFLAG])
    ORIGINAL_CFLAGS="$CFLAGS"
    CFLAGS="$CFLAGS $TEST_CFLAG"
    NEW_CFLAG=""
    AC_TRY_COMPILE(
       [],
       [
	return 0;
       ],
   [NEW_CFLAG=" $TEST_CFLAG"
    AC_MSG_RESULT(yes)],
   [AC_MSG_RESULT(no)])
   CFLAGS="$ORIGINAL_CFLAGS$NEW_CFLAG"
done
CPPFLAGS="$CPPFLAGS -DVMX86_TOOLS"
CPPFLAGS="$CPPFLAGS"

# -fvisibility is used by "core service" plugins, but not required.
ORIGINAL_CFLAGS="$CFLAGS"
CFLAGS="$CFLAGS -fvisibility=hidden"
AC_MSG_CHECKING([for GCC flag -fvisibility])
AC_TRY_COMPILE([],
               [return 0;],
               [PLUGIN_CPPFLAGS="-fvisibility=hidden -DGCC_EXPLICIT_EXPORT";
                AC_MSG_RESULT(yes)],
               [AC_MSG_RESULT(no)])
CFLAGS="$ORIGINAL_CFLAGS"

# Detect "unused-but-set-variable" gcc warning and disable it.
ORIGINAL_CFLAGS="$CFLAGS"
CFLAGS="$CFLAGS -Wno-unused-but-set-variable"
AC_MSG_CHECKING([for GCC flag -Wno-unused-but-set-variable])
AC_TRY_COMPILE([],
               [return 0;],
               [ORIGINAL_CFLAGS="$ORIGINAL_CFLAGS -Wno-unused-but-set-variable";
                AC_MSG_RESULT(yes)],
               [AC_MSG_RESULT(no)])
CFLAGS="$ORIGINAL_CFLAGS"


BUILDDIR="`pwd`"

INCLUDE_DIR="`cd $srcdir; pwd`/lib/include"
BLD_INCLUDE_DIR="$BUILDDIR/lib/include"
CPPFLAGS="-I$INCLUDE_DIR -I$BLD_INCLUDE_DIR $CPPFLAGS"

###
### Documentation.
###

if test "$enable_docs" = "yes"; then
   AC_CHECK_PROG([have_doxygen],
                 [doxygen],
                 [yes],
                 [no])
   if test "$have_doxygen" = "no"; then
      AC_MSG_WARN([doxygen not found; API documentation will not be generated.])
   else
      AC_PATH_PROG([DOT], [dot], [])
      if test "$DOT" = ""; then
         HAVE_DOT=NO
      else
         DOT=`dirname $DOT`
         HAVE_DOT=YES
      fi
      AC_SUBST([DOT])
      AC_SUBST([HAVE_DOT])

      AC_PATH_PROG([MSCGEN],
                   [mscgen],
                   [no])
      if test "$MSCGEN" != "no"; then
         MSCGEN_DIR="`dirname $MSCGEN`"
      else
         MSCGEN_DIR=
      fi
      AC_SUBST([MSCGEN_DIR])
   fi
fi

###
### OS/arch-specific flags / actions
###

MODULES=""
MODULES_OS="$os"
TARGET_OS="$os"
MODULES_DIR=""

if test "$os" = "linux"; then
   MODULES_DIR="$LINUXDIR/kernel/"

   CPPFLAGS="$CPPFLAGS -D_FILE_OFFSET_BITS=64"
   CPPFLAGS="$CPPFLAGS -D_LARGEFILE64_SOURCE"
   CPPFLAGS="$CPPFLAGS -D_XOPEN_SOURCE=500"
   CPPFLAGS="$CPPFLAGS -D_BSD_SOURCE"
   CPPFLAGS="$CPPFLAGS -D_SVID_SOURCE"
   CPPFLAGS="$CPPFLAGS -D_DEFAULT_SOURCE"

   LIBVMTOOLS_LIBADD="$LIBVMTOOLS_LIBADD -lrt"

   # vmxnet is not supported for kernels 3.3.0 and newer
   if test "$osVersion" -lt 303000; then
      MODULES="$MODULES vmxnet"
   fi
   # See if we need vmhgfs module. Starting with 3.10.0 we use FUSE
   if test "$osVersion" -lt 310000; then
      MODULES="$MODULES vmhgfs"
   fi
   # See if we need vmci and vsock modules. Starting with 3.9 they made
   # their way into mainline kernel.
   if test "$osVersion" -lt 309000; then
      MODULES="$MODULES vmci vsock"
   fi
   if test "$osVersion" -lt 300000; then
      MODULES="$MODULES vmblock vmsync"
   fi
   if test "x$enable_resolutionkms" != "xno" && test "x$enable_vmwgfxctrl" != "xno"; then
      PKG_CHECK_MODULES(
         [LIBUDEV],
         libdrm libudev,
         [LIBUDEV_CFLAGS="$LIBUDEV_CFLAGS -DHAVE_LIBUDEV";
         enable_vmwgfxctrl="yes"],
         [AC_MSG_WARN(
            [Missing libdrm or libudev. vmwgfxctrl will be disabled and the resolutionKMS plugin will search for them at run-time.]);
            enable_vmwgfxctrl="no"
            ])
      enable_resolutionkms="yes"
   fi
fi

if test "$os" = "freebsd" || test "$os" = "kfreebsd-gnu"; then
   LIBVMTOOLS_LIBADD="$LIBVMTOOLS_LIBADD -lkvm"
   MODULES_DIR="/boot/modules"

   if test "$osVersion" -ge 302000; then
      MODULES="$MODULES vmmemctl"
   fi
   if test "$osVersion" -ge 600000; then
      MODULES="$MODULES vmblock"
   fi

   if test "$with_kernel_modules" = "yes"; then
      echo "****************************************************************"
      echo "   You are building FreeBSD kernel modules. Make sure you use   "
      echo "   'make' to build open-vm-tools, and not GNU make ('gmake').   "
      echo "****************************************************************"
   fi
fi

if test "$os" = "solaris"; then
   LIB_IMPERSONATE_CPPFLAGS="$LIB_IMPERSONATE_CPPFLAGS -D_POSIX_PTHREAD_SEMANTICS"
   LIB_USER_CPPFLAGS="$LIB_USER_CPPFLAGS -D_POSIX_PTHREAD_SEMANTICS"

   LIBVMTOOLS_LIBADD="$LIBVMTOOLS_LIBADD -lsocket"
   LIBVMTOOLS_LIBADD="$LIBVMTOOLS_LIBADD -lnsl"
   LIBVMTOOLS_LIBADD="$LIBVMTOOLS_LIBADD -lresolv"
   LIBVMTOOLS_LIBADD="$LIBVMTOOLS_LIBADD -lrpcsvc"
   LIBVMTOOLS_LIBADD="$LIBVMTOOLS_LIBADD -lrt"

   # Setup defines to identify the OS version.
   if test "$osVersion" -eq 509000; then
      CPPFLAGS="$CPPFLAGS -DSOL9"
   fi
   if test "$osVersion" -eq 510000; then
      CPPFLAGS="$CPPFLAGS -DSOL10"
   fi
   if test "$osVersion" -eq 511000; then
      CPPFLAGS="$CPPFLAGS -DSOL11"
   fi

   MODULES="$MODULES vmxnet vmmemctl"

   # HGFS and vmblock need Solaris 10 at least.
   if test "$osVersion" -ge 510000; then
      MODULES="$MODULES vmhgfs vmblock"
   fi

   # vmxnet3 is built on Solaris 10 / 11 only if GLDv3 is installed.
   if test "$osVersion" -gt 510000; then
      AC_CHECK_HEADER(
         [sys/mac.h],
         [MODULES="$MODULES vmxnet3"],
         [AC_MSG_WARN([GLDv3 (sys/mac.h) is not installed, vmxnet3 will not be compiled.])])
   fi

   if test "$with_kernel_modules" = "yes"; then
      echo "****************************************************************"
      echo "   You are building Solaris kernel modules. Make sure you use   "
      echo "   GNU make to build open-vm-tools.                             "
      echo "****************************************************************"
   fi
fi

if test "$os" = "linux"; then
    have_udev="yes"
    AC_ARG_WITH([udev-rules-dir],
                [AS_HELP_STRING([--with-udev-rules-dir=DIR],
                    [where to install udev rules])],
                [UDEVRULESDIR="$withval"],
                [
                    UDEVRULESDIR="/lib/udev/rules.d"
                    if test "$PKG_CONFIG" != "not_found"; then
                        udevdir=$($PKG_CONFIG udev --variable=udevdir)
                        if test "x$udevdir" != "x"; then
                            UDEVRULESDIR="$udevdir/rules.d"
                        fi
                    fi
                ])
else
    have_udev="no"
    UDEVRULESDIR=""
fi

if test "x$enable_resolutionkms" = "xauto"; then
   enable_resolutionkms="no"
fi

if test "x$enable_resolutionkms" = "xyes"; then
   CPPFLAGS="$CPPFLAGS -DENABLE_RESOLUTIONKMS"
fi

if test "x$enable_vmwgfxctrl" = "xauto"; then
   enable_vmwgfxctrl="no"
fi

AM_CONDITIONAL(LINUX, test "$os" = "linux")
AM_CONDITIONAL(SOLARIS, test "$os" = "solaris")
AM_CONDITIONAL(FREEBSD, test "$os" = "freebsd" -o "$os" = "kfreebsd-gnu")
AM_CONDITIONAL(FREEBSD_CUSTOM_SYSDIR,
               test \( "$os" = "freebsd" -o "$os" = "kfreebsd-gnu" \) -a -n "$SYSDIR")
AM_CONDITIONAL(ARCH_X32, test "$arch" = "x32")
AM_CONDITIONAL(ARCH_X64, test "$arch" = "x64")
AM_CONDITIONAL(ARCH_ARM64, test "$arch" = "arm64")
AM_CONDITIONAL(HAVE_X11, test "$have_x" = "yes")
AM_CONDITIONAL(HAVE_ICU, test "$with_icu" = "yes")
AM_CONDITIONAL(WITH_KERNEL_MODULES, test "$with_kernel_modules" = "yes")
AM_CONDITIONAL(HAVE_XSM, test "$have_xsm" = "yes")
AM_CONDITIONAL(HAVE_XCOMPOSITE, test "$have_xcomposite" = "yes")
AM_CONDITIONAL(ENABLE_TESTS, test "$have_cunit" = "yes")
AM_CONDITIONAL(WITH_ROOT_PRIVILEGES, test "$with_root_privileges" = "yes")
AM_CONDITIONAL(HAVE_DOXYGEN, test "$have_doxygen" = "yes")
AM_CONDITIONAL(HAVE_FUSE, test "$have_fuse" = "yes" || test "$have_fuse3" = "yes")
AM_CONDITIONAL(HAVE_FUSE3, test "$have_fuse3" = "yes")
AM_CONDITIONAL(HAVE_GNU_LD, test "$with_gnu_ld" = "yes")
AM_CONDITIONAL(HAVE_GTKMM, test "$have_x" = "yes" -a \( "$with_gtkmm" = "yes" -o "$with_gtkmm3" = "yes" \) )
AM_CONDITIONAL(HAVE_PAM, test "$with_pam" = "yes")
AM_CONDITIONAL(USE_SLASH_PROC, test "$os" = "linux")
AM_CONDITIONAL(ENABLE_CONTAINERINFO, test "$enable_containerinfo" = "yes")
AM_CONDITIONAL(ENABLE_DEPLOYPKG, test "$enable_deploypkg" = "yes")
AM_CONDITIONAL(ENABLE_VGAUTH, test "$enable_vgauth" = "yes")
AM_CONDITIONAL(HAVE_VSOCK, test "$os" = "linux")
AM_CONDITIONAL(HAVE_MKDTEMP, test "$have_mkdtemp" = "yes")
AM_CONDITIONAL(HAVE_UDEV, test "$have_udev" = "yes")
AM_CONDITIONAL(ENABLE_RESOLUTIONKMS, test "x$enable_resolutionkms" = "xyes")
AM_CONDITIONAL(ENABLE_VMWGFXCTRL, test "x$enable_vmwgfxctrl" = "xyes")
AM_CONDITIONAL(VGAUTH_USE_CXX, test "$with_icu" = "yes")
AM_CONDITIONAL(ENABLE_LIBAPPMONITOR, test "$enable_libappmonitor" = "yes")
AM_CONDITIONAL(ENABLE_SDMP, test "$enable_servicediscovery" = "yes")
AM_CONDITIONAL(ENABLE_SALTMINION, test "$enable_saltminion" = "yes" -a \( "$arch" = "x64" \) )

if test "$have_xsm" != "yes"; then
AC_DEFINE([NO_XSM], 1, [])
fi

if test "$have_xcomposite" != "yes"; then
   AC_DEFINE([NO_XCOMPOSITE])
fi

### Feature-specific flags / actions
# Combine where possible

# If control reaches this point and multimon is still enabled, then we know
# all of the tests for required components have passed and it's safe to allow
# multimon. Otherwise, it should be disabled.
if test "$enable_multimon" = "no"; then
   # XXX: For consistency, change this to ENABLE_MULTIMON. This will require
   # some additional code cleanup.
   AC_DEFINE([NO_MULTIMON], 1, [Define to 1 if building without multimon support.])
fi

LIB_AUTH_CPPFLAGS="$LIB_AUTH_CPPFLAGS $PAM_CPPFLAGS"
if test "$HAVE_CRYPT" = "yes"; then
   LIBVMTOOLS_LIBADD="$LIBVMTOOLS_LIBADD -lcrypt"
   VIX_LIBADD="$VIX_LIBADD -lcrypt"
fi


LIBVMTOOLS_LIBADD="$LIBVMTOOLS_LIBADD $THREAD_LIBS"
VIX_LIBADD="$VIX_LIBADD $THREAD_LIBS"

### Core Services definitions.

HGFS_LIBS="$BUILDDIR/libhgfs/libhgfs.la"

VMTOOLS_LIBS="$BUILDDIR/libvmtools/libvmtools.la $GLIB2_LIBS"
VMTOOLS_CPPFLAGS="-DVMTOOLS_USE_GLIB $GLIB2_CPPFLAGS"

PLUGIN_CPPFLAGS="$VMTOOLS_CPPFLAGS $PLUGIN_CPPFLAGS"
PLUGIN_LDFLAGS="-Wl,-z,defs -Wl,-lc -Wl,--as-needed -shared -module -avoid-version"

# Installation directories for core services plugins.
TEST_PLUGIN_INSTALLDIR=$datadir/open-vm-tools/tests
COMMON_PLUGIN_INSTALLDIR=$libdir/open-vm-tools/plugins/common
VMSVC_PLUGIN_INSTALLDIR=$libdir/open-vm-tools/plugins/vmsvc
VMUSR_PLUGIN_INSTALLDIR=$libdir/open-vm-tools/plugins/vmusr


# General definitions
INSTVMSG='$(SHELL) $(top_srcdir)/scripts/build/instvmsg.sh'
RPCGEN_WRAPPER='$(SHELL) $(top_builddir)/scripts/build/rpcgen_wrapper.sh'

### General substs

AC_SUBST([HGFS_LIBS])
AC_SUBST([TOOLS_VERSION])
AC_SUBST([TARGET_OS])
AC_SUBST([KERNEL_RELEASE])
AC_SUBST([LINUXINCLUDE])
AC_SUBST([MODULES_OS])
AC_SUBST([MODULES_DIR])
AC_SUBST([MODULES])
AC_SUBST([COMMON_XLIBS])
AC_SUBST([XSM_LIBS])
AC_SUBST([XCOMPOSITE_LIBS])
AC_SUBST([PAM_PREFIX])
AC_SUBST([PLUGIN_CPPFLAGS])
AC_SUBST([PLUGIN_LDFLAGS])
AC_SUBST([VMTOOLS_CPPFLAGS])
AC_SUBST([VMTOOLS_LIBS])
AC_SUBST([THREAD_LIBS])
AC_SUBST([RPCGENFLAGS])
AC_SUBST([XDR_LIBS])
AC_SUBST([XDR_CPPFLAGS])
AC_SUBST([TEST_PLUGIN_INSTALLDIR])
AC_SUBST([COMMON_PLUGIN_INSTALLDIR])
AC_SUBST([VMSVC_PLUGIN_INSTALLDIR])
AC_SUBST([VMUSR_PLUGIN_INSTALLDIR])
if test "$os" = "freebsd" -a -n "$SYSDIR"; then
   # If SYSDIR is not defined, AC_SUBST expands to nothing, so we need something
   # inside this block.
   true
   AC_SUBST([SYSDIR])
fi
AC_SUBST([INSTVMSG])
AC_SUBST([RPCGEN_WRAPPER])

### Lib substs

AC_SUBST([LIB_AUTH_CPPFLAGS])
AC_SUBST([LIB_IMPERSONATE_CPPFLAGS])
AC_SUBST([LIB_USER_CPPFLAGS])
AC_SUBST([LIBVMTOOLS_LIBADD])
AC_SUBST([RESOLUTIONSET_LIBADD])

### Program substs

AC_SUBST([VIX_LIBADD])
AC_SUBST([VGAUTH_LIBADD])

AC_SUBST([UDEVRULESDIR])

###
### Create the Makefiles
###
AC_CONFIG_FILES([                      \
   Makefile                            \
   lib/Makefile                        \
   lib/auth/Makefile                   \
   lib/backdoor/Makefile               \
   lib/asyncsocket/Makefile            \
   lib/sslDirect/Makefile              \
   lib/pollGtk/Makefile                \
   lib/poll/Makefile                   \
   lib/dataMap/Makefile                \
   lib/hashMap/Makefile                \
   lib/dict/Makefile                   \
   lib/dynxdr/Makefile                 \
   lib/err/Makefile                    \
   lib/file/Makefile                   \
   lib/foundryMsg/Makefile             \
   lib/glibUtils/Makefile              \
   lib/globalConfig/Makefile           \
   lib/guestApp/Makefile               \
   lib/guestRpc/Makefile               \
   lib/guestStoreClientHelper/Makefile \
   lib/hgfs/Makefile                   \
   lib/hgfsBd/Makefile                 \
   lib/hgfsHelper/Makefile             \
   lib/hgfsServer/Makefile             \
   lib/hgfsServerManagerGuest/Makefile \
   lib/hgfsServerPolicyGuest/Makefile  \
   lib/hgfsUri/Makefile                \
   lib/impersonate/Makefile            \
   lib/lock/Makefile                   \
   lib/message/Makefile                \
   lib/misc/Makefile                   \
   lib/netUtil/Makefile                \
   lib/nicInfo/Makefile                \
   lib/panic/Makefile                  \
   lib/panicDefault/Makefile           \
   lib/procMgr/Makefile                \
   lib/rpcChannel/Makefile             \
   lib/rpcIn/Makefile                  \
   lib/rpcOut/Makefile                 \
   lib/rpcVmx/Makefile                 \
   lib/slashProc/Makefile              \
   lib/string/Makefile                 \
   lib/jsmn/Makefile                   \
   lib/stubs/Makefile                  \
   lib/syncDriver/Makefile             \
   lib/system/Makefile                 \
   lib/unicode/Makefile                \
   lib/user/Makefile                   \
   lib/vmCheck/Makefile                \
   lib/vmSignal/Makefile               \
   lib/wiper/Makefile                  \
   lib/xdg/Makefile                    \
   services/Makefile                   \
   services/vmtoolsd/Makefile          \
   services/plugins/Makefile           \
   services/plugins/gdp/Makefile       \
   services/plugins/appInfo/Makefile   \
   services/plugins/componentMgr/Makefile  \
   services/plugins/containerInfo/Makefile   \
   services/plugins/serviceDiscovery/Makefile   \
   services/plugins/desktopEvents/Makefile \
   services/plugins/dndcp/Makefile     \
   services/plugins/guestInfo/Makefile \
   services/plugins/guestStore/Makefile \
   services/plugins/hgfsServer/Makefile \
   services/plugins/powerOps/Makefile  \
   services/plugins/resolutionSet/Makefile \
   services/plugins/resolutionKMS/Makefile \
   services/plugins/timeSync/Makefile  \
   services/plugins/vix/Makefile       \
   services/plugins/vmbackup/Makefile  \
   services/plugins/deployPkg/Makefile  \
   vmware-user-suid-wrapper/Makefile   \
   toolbox/Makefile                    \
   hgfsclient/Makefile                 \
   checkvm/Makefile                    \
   vmwgfxctrl/Makefile                 \
   rpctool/Makefile                    \
   vgauth/Makefile                     \
   vgauth/lib/Makefile                 \
   vgauthImport/Makefile               \
   namespacetool/Makefile              \
   vgauth/cli/Makefile                 \
   vgauth/test/Makefile                 \
   vgauth/service/Makefile             \
   libguestlib/Makefile                \
   libguestlib/vmguestlib.pc           \
   libDeployPkg/Makefile               \
   libDeployPkg/libDeployPkg.pc        \
   libhgfs/Makefile                    \
   libguestStoreClient/Makefile        \
   libvmtools/Makefile                 \
   xferlogs/Makefile                   \
   modules/Makefile                    \
   vmblock-fuse/Makefile               \
   vmhgfs-fuse/Makefile                \
   vmblockmounter/Makefile             \
   tests/Makefile                      \
   tests/vmrpcdbg/Makefile             \
   tests/testDebug/Makefile            \
   tests/testPlugin/Makefile           \
   tests/testVmblock/Makefile          \
   docs/Makefile                       \
   docs/api/Makefile                   \
   scripts/Makefile                    \
   scripts/build/rpcgen_wrapper.sh     \
   udev/Makefile                       \
   libappmonitor/Makefile              \
   libappmonitor/appmonitor.pc         \
])









###
### Output
###
AC_OUTPUT<|MERGE_RESOLUTION|>--- conflicted
+++ resolved
@@ -36,17 +36,10 @@
 ### Initialization
 ###
 
-<<<<<<< HEAD
-TOOLS_VERSION="12.4.5"
-AC_INIT(
-   [open-vm-tools],
-   [12.4.5],
-=======
 TOOLS_VERSION="12.5.0"
 AC_INIT(
    [open-vm-tools],
    [12.5.0],
->>>>>>> f2ca37ef
    [open-vm-tools-devel@lists.sourceforge.net])
 
 # In order to make this configure script auto-detect situations where
